/*
 * Copyright (C) 2011-Present Funk committers.
 * All rights reserved.
 *
 * The software in this package is published under the terms of the BSD
 * style license a copy of which has been included with this distribution in
 * the LICENSE.txt file.
 */
package org.javafunk.funk;

import com.google.common.collect.Multiset;
import org.javafunk.funk.builders.*;
import org.javafunk.funk.datastructures.tuples.*;

import java.util.*;

import static java.util.Arrays.asList;

public class Literals {
    private Literals() {}

    public static <E> Iterable<E> iterable() {
        return new IterableBuilder<E>().build();
    }

    public static <E> Iterable<E> iterableOf(Class<E> elementClass) {
        return new IterableBuilder<E>().build();
    }

    public static <E> Iterable<E> iterableFrom(Iterable<? extends E> elements) {
        return new IterableBuilder<E>().with(elements).build();
    }

    public static <E> Iterable<E> iterableFrom(E[] elementArray) {
        return new IterableBuilder<E>().with(elementArray).build();
    }

    public static <E> IterableBuilder<E> iterableBuilder() {
        return new IterableBuilder<E>();
    }

    public static <E> IterableBuilder<E> iterableBuilderOf(Class<E> elementClass) {
        return new IterableBuilder<E>();
    }

    public static <E> IterableBuilder<E> iterableBuilderFrom(Iterable<? extends E> elements) {
        return new IterableBuilder<E>().with(elements);
    }

    public static <E> IterableBuilder<E> iterableBuilderFrom(E[] elementArray) {
        return new IterableBuilder<E>().with(elementArray);
    }

    public static <E> Iterator<E> iterator() {
        return new IteratorBuilder<E>().build();
    }

    public static <E> Iterator<E> iteratorOf(Class<E> elementClass) {
        return new IteratorBuilder<E>().build();
    }

    public static <E> Iterator<E> iteratorFrom(Iterable<? extends E> elements) {
        return new IteratorBuilder<E>().with(elements).build();
    }

    public static <E> Iterator<E> iteratorFrom(E[] elementArray) {
        return new IteratorBuilder<E>().with(elementArray).build();
    }

    public static <E> IteratorBuilder<E> iteratorBuilder() {
        return new IteratorBuilder<E>();
    }

    public static <E> IteratorBuilder<E> iteratorBuilderOf(Class<E> elementClass) {
        return new IteratorBuilder<E>();
    }

    public static <E> IteratorBuilder<E> iteratorBuilderFrom(Iterable<? extends E> elements) {
        return new IteratorBuilder<E>().with(elements);
    }

    public static <E> IteratorBuilder<E> iteratorBuilderFrom(E[] elementArray) {
        return new IteratorBuilder<E>().with(elementArray);
    }

    public static <E> Collection<E> collection() {
        return new CollectionBuilder<E>().build();
    }

    public static <E> Collection<E> collectionOf(Class<E> elementClass) {
        return new CollectionBuilder<E>().build();
    }

    public static <E> Collection<E> collectionFrom(Iterable<? extends E> elements) {
        return new CollectionBuilder<E>().with(elements).build();
    }

    public static <E> Collection<E> collectionFrom(E[] elementArray) {
        return new CollectionBuilder<E>().with(elementArray).build();
    }

    public static <E> CollectionBuilder<E> collectionBuilder() {
        return new CollectionBuilder<E>();
    }

    public static <E> CollectionBuilder<E> collectionBuilderOf(Class<E> elementClass) {
        return new CollectionBuilder<E>();
    }

    public static <E> CollectionBuilder<E> collectionBuilderFrom(Iterable<? extends E> elements) {
        return new CollectionBuilder<E>().with(elements);
    }

    public static <E> CollectionBuilder<E> collectionBuilderFrom(E[] elementArray) {
        return new CollectionBuilder<E>().with(elementArray);
    }

    public static <E> List<E> list() {
        return new ListBuilder<E>().build();
    }

    public static <E> List<E> listOf(Class<E> elementClass) {
        return new ListBuilder<E>().build();
    }

    public static <E> List<E> listFrom(Iterable<? extends E> elements) {
        return new ListBuilder<E>().with(elements).build();
    }

    public static <E> List<E> listFrom(E[] elementArray) {
        return new ListBuilder<E>().with(elementArray).build();
    }

    public static <E> ListBuilder<E> listBuilder() {
        return new ListBuilder<E>();
    }

    public static <E> ListBuilder<E> listBuilderOf(Class<E> elementClass) {
        return new ListBuilder<E>();
    }

    public static <E> ListBuilder<E> listBuilderFrom(Iterable<? extends E> elements) {
        return new ListBuilder<E>().with(elements);
    }

    public static <E> ListBuilder<E> listBuilderFrom(E[] elementArray) {
        return new ListBuilder<E>().with(elementArray);
    }

    public static <E> Set<E> set() {
        return new SetBuilder<E>().build();
    }

    public static <E> Set<E> setOf(Class<E> elementClass) {
        return new SetBuilder<E>().build();
    }

    public static <E> Set<E> setFrom(Iterable<? extends E> elements) {
        return new SetBuilder<E>().with(elements).build();
    }

    public static <E> Set<E> setFrom(E[] elementArray) {
        return new SetBuilder<E>().with(elementArray).build();
    }

    public static <E> SetBuilder<E> setBuilder() {
        return new SetBuilder<E>();
    }

    public static <E> SetBuilder<E> setBuilderOf(Class<E> elementClass) {
        return new SetBuilder<E>();
    }

    public static <E> SetBuilder<E> setBuilderFrom(Iterable<? extends E> elements) {
        return new SetBuilder<E>().with(elements);
    }

    public static <E> SetBuilder<E> setBuilderFrom(E[] elementArray) {
        return new SetBuilder<E>().with(elementArray);
    }

    public static <E> Multiset<E> multiset() {
        return new MultisetBuilder<E>().build();
    }

    public static <E> Multiset<E> multisetOf(Class<E> elementClass) {
        return new MultisetBuilder<E>().build();
    }

    public static <E> Multiset<E> multisetFrom(Iterable<? extends E> elements) {
        return new MultisetBuilder<E>().with(elements).build();
    }

    public static <E> Multiset<E> multisetFrom(E[] elementArray) {
        return new MultisetBuilder<E>().with(elementArray).build();
    }

    public static <E> MultisetBuilder<E> multisetBuilder() {
        return new MultisetBuilder<E>();
    }

    public static <E> MultisetBuilder<E> multisetBuilderOf(Class<E> elementClass) {
        return new MultisetBuilder<E>();
    }

    public static <E> MultisetBuilder<E> multisetBuilderFrom(Iterable<? extends E> elements) {
        return new MultisetBuilder<E>().with(elements);
    }

    public static <E> MultisetBuilder<E> multisetBuilderFrom(E[] elementArray) {
        return new MultisetBuilder<E>().with(elementArray);
    }

    public static <K, V> Map<K, V> map() {
        return new MapBuilder<K, V>().build();
    }

    public static <K, V> Map<K, V> mapOf(Class<K> keyClass, Class<V> valueClass) {
        return new MapBuilder<K, V>().build();
    }

    public static <K, V> Map<K, V> mapFromEntries(Iterable<? extends Map.Entry<K, V>> elements) {
        return new MapBuilder<K, V>().with(elements).build();
    }

    public static <K, V> Map<K, V> mapFromEntries(Map.Entry<K, V>[] elementArray) {
        return new MapBuilder<K, V>().with(elementArray).build();
    }

    public static <K, V> Map<K, V> mapFromTuples(Iterable<? extends Pair<K, V>> elements) {
        return new MapBuilder<K, V>().withPairs(elements).build();
    }

    public static <K, V> Map<K, V> mapFromTuples(Pair<K, V>[] elementArray) {
        return new MapBuilder<K, V>().withPairs(elementArray).build();
    }

    public static <K, V> MapBuilder<K, V> mapBuilder() {
        return new MapBuilder<K, V>();
    }

    public static <K, V> MapBuilder<K, V> mapBuilderOf(Class<K> keyClass, Class<V> valueClass) {
        return new MapBuilder<K, V>();
    }

    public static <K, V> MapBuilder<K, V> mapBuilderFromEntries(Iterable<? extends Map.Entry<K, V>> entries) {
        return new MapBuilder<K, V>().with(entries);
    }

    public static <K, V> MapBuilder<K, V> mapBuilderFromEntries(Map.Entry<K, V>[] entries) {
        return new MapBuilder<K, V>().with(entries);
    }

    public static <K, V> MapBuilder<K, V> mapBuilderFromTuples(Iterable<? extends Pair<K, V>> entries) {
        return new MapBuilder<K, V>().withPairs(entries);
    }

    public static <K, V> MapBuilder<K, V> mapBuilderFromTuples(Pair<K, V>[] entries) {
        return new MapBuilder<K, V>().withPairs(entries);
    }

    public static <K, V> Map.Entry<K, V> mapEntryFor(K key, V value) {
        return new AbstractMap.SimpleEntry<K, V>(key, value);
    }

    public static <K, V> Map.Entry<K, V> mapEntryFor(Pair<K, V> pair) {
        return new AbstractMap.SimpleEntry<K, V>(pair.first(), pair.second());
    }

    /**
     * Returns an empty array instance over the type {@code E}.
     *
     * @param <E> The type of the elements that would be contained by this array
     *            if it contained any.
     * @return An array instance over the type {@code E} containing no elements.
     */
    @SuppressWarnings("unchecked")
    public static <E> E[] arrayOf(Class<E> elementClass) {
        return new ArrayBuilder<E>(elementClass).build();
    }

    /**
     * Returns an array instance over the type {@code E} containing all elements
     * from the supplied {@code Iterable}. The order of the elements in the resulting
     * array is determined by the order in which they are yielded from the
     * {@code Iterable}.
     *
     * <p>The supplied {@code Iterable} must contain at least one element so that
     * the type E can be correctly inferred when constructing the array. In the
     * case that the {@code Iterable} is empty, an {@code IllegalArgumentException}
     * will be thrown.</p>
     *
     * <p>The elements in the supplied {@code Iterable} must all be of the same
     * concrete type so that the type E can be inferred deterministically when
     * constructing the array. In the case that the {@code Iterable} contains
     * elements of different concrete types, an {@code IllegalArgumentException}
     * will be thrown. If an array containing multiple concrete types of some
     * supertype is required, use the {@link #arrayFrom(Iterable, Class)}
     * variant.</p>
     *
     * @param elements An {@code Iterable} of elements from which an array should be
     *                 constructed.
     * @param <E>      The type of the elements to be contained in the returned array.
     * @return An array over the type {@code E} containing all elements from the
     *         supplied {@code Iterable} in the order they are yielded.
     * @throws IllegalArgumentException if the supplied {@code Iterable} contains no
     *                                  elements or contains elements of different
     *                                  concrete types.
     */
    @SuppressWarnings("unchecked")
    public static <E> E[] arrayFrom(Iterable<E> elements) {
        return new ArrayBuilder<E>().with(elements).build();
    }

    /**
     * Returns an array instance over the type {@code E} containing all elements
     * from the supplied {@code Iterable}. The order of the elements in the resulting
     * array is determined by the order in which they are yielded from the
     * {@code Iterable}.
     *
     * <p>Unlike {@link #arrayFrom(Iterable)}, this variant accepts empty
     * {@code Iterable}s and {@code Iterable}s containing instances of different
     * concrete types and so should be used in preference of {@link #arrayFrom(Iterable)}
     * if such {@code Iterable}s are expected.</p>
     *
     * <h4>Example Usage:</h4>
     * Assume that we have the following instances:
     * <blockquote>
     * <pre>
     *   PartTimeEmployee partTimeEmployee = new PartTimeEmployee("Designer", "John");
     *   FullTimeEmployee fullTimeEmployee = new FullTimeEmployee("Manufacturer", "Fred");
     *   HourlyEmployee hourlyEmployee = new HourlyEmployee("Materials Consultant", "Andy");
     *   Iterable&lt;Employee&gt; employees = iterableWith(partTimeEmployee, fullTimeEmployee, hourlyEmployee);
     * </pre>
     * </blockquote>
     * If we attempt to construct an array directly from the {@code Iterable}, an
     * {@code IllegalArgumentException} will be thrown:
     * <blockquote>
     * <pre>
     *   Employee[] employeeArray = Literals.arrayFrom(employees); // => IllegalArgumentException
     * </pre>
     * </blockquote>
     * However using this variant, we obtain an array of {@code Employee} instances. The following
     * two arrays are equivalent:
     * <blockquote>
     * <pre>
     *   Employee[] employeeArray = Literals.arrayFrom(employees, Employee.class);
     *   Employee[] employeeArray = new Employee[]{partTimeEmployee, fullTimeEmployee, hourlyEmployee};
     * </pre>
     * </blockquote>
     *
     * @param elements     An {@code Iterable} of elements from which an array should be
     *                     constructed.
     * @param elementClass A {@code Class} representing the required type {@code E} of
     *                     the resultant array.
     * @param <E>          The type of the elements to be contained in the returned array.
     * @return An array over the type {@code E} containing all elements from the
     *         supplied {@code Iterable} in the order they are yielded.
     */
    public static <E> E[] arrayFrom(Iterable<? extends E> elements, Class<E> elementClass) {
        return new ArrayBuilder<E>(elementClass).with(elements).build();
    }

    /**
     * Returns an array instance over the type {@code E} containing all elements
     * from the supplied array. The order of the elements in the resulting
     * array is the same as the order of elements in the supplied array.
     *
     * <p>The supplied array must contain at least one element so that the type E
     * can be correctly inferred when constructing the array to return. In the
     * case that the array is empty, an {@code IllegalArgumentException}
     * will be thrown.</p>
     *
     * <p>The elements in the supplied array must all be of the same
     * concrete type so that the type E can be inferred deterministically when
     * constructing the array. In the case that the array contains
     * elements of different concrete types, an {@code IllegalArgumentException}
     * will be thrown. If an array containing multiple concrete types of some
     * supertype is required, use the {@link #arrayFrom(Object[], Class)}
     * variant.</p>
     *
     * @param elementArray An array of elements from which an array should be
     *                     constructed.
     * @param <E>          The type of the elements to be contained in the returned array.
     * @return An array over the type {@code E} containing all elements from the
     *         supplied array in the same order as the supplied array.
     * @throws IllegalArgumentException if the supplied {@code Iterable} contains no
     *                                  elements or contains elements of different
     *                                  concrete types.
     */
    public static <E> E[] arrayFrom(E[] elementArray) {
        return new ArrayBuilder<E>().with(elementArray).build();
    }

    /**
     * Returns an array instance over the type {@code E} containing all elements
     * from the supplied array. The order of the elements in the resulting
     * array is the same as the order of elements in the supplied array.
     *
     * <p>Unlike {@link #arrayFrom(Object[])}, this variant accepts empty
     * arrays and arrays containing instances of different concrete types and
     * so should be used in preference of {@link #arrayFrom(Object[])}
     * if such arrays are expected.</p>
     *
     * <h4>Example Usage:</h4>
     * Assume that we have the following instances:
     * <blockquote>
     * <pre>
     *   PartTimeEmployee partTimeEmployee = new PartTimeEmployee("Designer", "John");
     *   FullTimeEmployee fullTimeEmployee = new FullTimeEmployee("Manufacturer", "Fred");
     *   HourlyEmployee hourlyEmployee = new HourlyEmployee("Materials Consultant", "Andy");
     *   Employee[] employees = new Employee[]{partTimeEmployee, fullTimeEmployee, hourlyEmployee};
     * </pre>
     * </blockquote>
     * If we attempt to construct an array directly from the array, an
     * {@code IllegalArgumentException} will be thrown:
     * <blockquote>
     * <pre>
     *   Employee[] employeeArray = Literals.arrayFrom(employees); // => IllegalArgumentException
     * </pre>
     * </blockquote>
     * However using this variant, we obtain an array of {@code Employee} instances. The following
     * two arrays are equivalent:
     * <blockquote>
     * <pre>
     *   Employee[] employeeArray = Literals.arrayFrom(employees, Employee.class);
     *   Employee[] employeeArray = new Employee[]{partTimeEmployee, fullTimeEmployee, hourlyEmployee};
     * </pre>
     * </blockquote>
     *
     * @param elementArray An array of elements from which an array should be constructed.
     * @param elementClass A {@code Class} representing the required type {@code E} of
     *                     the resultant array.
     * @param <E>          The type of the elements to be contained in the returned array.
     * @return An array over the type {@code E} containing all elements from the
     *         supplied array in the same order.
     */
    public static <E> E[] arrayFrom(E[] elementArray, Class<E> elementClass) {
        return new ArrayBuilder<E>(elementClass).with(elementArray).build();
    }

    /**
     * Returns an array over the type {@code E} containing the supplied element.
     *
     * <p>The {@code arrayWith} literals are useful in cases such as when an API
     * is written to accept arrays of objects as arguments where a varargs style
     * is more appropriate.</p>
     *
     * @param e   An element from which to construct an array.
     * @param <E> The type of the element contained in the returned array.
     * @return An array instance over type {@code E} containing the supplied element.
     */
    public static <E> E[] arrayWith(E e) {
        return arrayFrom(iterableWith(e));
    }

    /**
     * Returns an array over the type {@code E} containing the supplied elements.
     *
     * <p>The {@code arrayWith} literals are useful in cases such as when an API
     * is written to accept arrays of objects as arguments where a varargs style
     * is more appropriate.</p>
     *
     * @param e1  The first element from which to construct an array.
     * @param e2  The second element from which to construct an array.
     * @param <E> The type of the element contained in the returned array.
     * @return An array instance over type {@code E} containing the supplied element.
     */
    public static <E> E[] arrayWith(E e1, E e2) {
        return arrayFrom(iterableWith(e1, e2));
    }

    /**
     * Returns an array over the type {@code E} containing the supplied elements.
     *
     * <p>The {@code arrayWith} literals are useful in cases such as when an API
     * is written to accept arrays of objects as arguments where a varargs style
     * is more appropriate.</p>
     *
     * @param e1  The first element from which to construct an array.
     * @param e2  The second element from which to construct an array.
     * @param e3  The third element from which to construct an array.
     * @param <E> The type of the element contained in the returned array.
     * @return An array instance over type {@code E} containing the supplied element.
     */
    public static <E> E[] arrayWith(E e1, E e2, E e3) {
        return arrayFrom(iterableWith(e1, e2, e3));
    }

    /**
     * Returns an array over the type {@code E} containing the supplied elements.
     *
     * <p>The {@code arrayWith} literals are useful in cases such as when an API
     * is written to accept arrays of objects as arguments where a varargs style
     * is more appropriate.</p>
     *
     * @param e1  The first element from which to construct an array.
     * @param e2  The second element from which to construct an array.
     * @param e3  The third element from which to construct an array.
     * @param e4  The fourth element from which to construct an array.
     * @param <E> The type of the element contained in the returned array.
     * @return An array instance over type {@code E} containing the supplied element.
     */
    public static <E> E[] arrayWith(E e1, E e2, E e3, E e4) {
        return arrayFrom(iterableWith(e1, e2, e3, e4));
    }

    /**
     * Returns an array over the type {@code E} containing the supplied elements.
     *
     * <p>The {@code arrayWith} literals are useful in cases such as when an API
     * is written to accept arrays of objects as arguments where a varargs style
     * is more appropriate.</p>
     *
     * @param e1  The first element from which to construct an array.
     * @param e2  The second element from which to construct an array.
     * @param e3  The third element from which to construct an array.
     * @param e4  The fourth element from which to construct an array.
     * @param e5  The fifth element from which to construct an array.
     * @param <E> The type of the element contained in the returned array.
     * @return An array instance over type {@code E} containing the supplied element.
     */
    public static <E> E[] arrayWith(E e1, E e2, E e3, E e4, E e5) {
        return arrayFrom(iterableWith(e1, e2, e3, e4, e5));
    }

    /**
     * Returns an array over the type {@code E} containing the supplied elements.
     *
     * <p>The {@code arrayWith} literals are useful in cases such as when an API
     * is written to accept arrays of objects as arguments where a varargs style
     * is more appropriate.</p>
     *
     * @param e1  The first element from which to construct an array.
     * @param e2  The second element from which to construct an array.
     * @param e3  The third element from which to construct an array.
     * @param e4  The fourth element from which to construct an array.
     * @param e5  The fifth element from which to construct an array.
     * @param e6  The sixth element from which to construct an array.
     * @param <E> The type of the element contained in the returned array.
     * @return An array instance over type {@code E} containing the supplied element.
     */
    public static <E> E[] arrayWith(E e1, E e2, E e3, E e4, E e5, E e6) {
        return arrayFrom(iterableWith(e1, e2, e3, e4, e5, e6));
    }

    /**
     * Returns an array over the type {@code E} containing the supplied elements.
     *
     * <p>The {@code arrayWith} literals are useful in cases such as when an API
     * is written to accept arrays of objects as arguments where a varargs style
     * is more appropriate.</p>
     *
     * @param e1  The first element from which to construct an array.
     * @param e2  The second element from which to construct an array.
     * @param e3  The third element from which to construct an array.
     * @param e4  The fourth element from which to construct an array.
     * @param e5  The fifth element from which to construct an array.
     * @param e6  The sixth element from which to construct an array.
     * @param e7  The seventh element from which to construct an array.
     * @param <E> The type of the element contained in the returned array.
     * @return An array instance over type {@code E} containing the supplied element.
     */
    public static <E> E[] arrayWith(E e1, E e2, E e3, E e4, E e5, E e6, E e7) {
        return arrayFrom(iterableWith(e1, e2, e3, e4, e5, e6, e7));
    }

    /**
     * Returns an array over the type {@code E} containing the supplied elements.
     *
     * <p>The {@code arrayWith} literals are useful in cases such as when an API
     * is written to accept arrays of objects as arguments where a varargs style
     * is more appropriate.</p>
     *
     * @param e1  The first element from which to construct an array.
     * @param e2  The second element from which to construct an array.
     * @param e3  The third element from which to construct an array.
     * @param e4  The fourth element from which to construct an array.
     * @param e5  The fifth element from which to construct an array.
     * @param e6  The sixth element from which to construct an array.
     * @param e7  The seventh element from which to construct an array.
     * @param e8  The eighth element from which to construct an array.
     * @param <E> The type of the element contained in the returned array.
     * @return An array instance over type {@code E} containing the supplied element.
     */
    public static <E> E[] arrayWith(E e1, E e2, E e3, E e4, E e5, E e6, E e7, E e8) {
        return arrayFrom(iterableWith(e1, e2, e3, e4, e5, e6, e7, e8));
    }

    /**
     * Returns an array over the type {@code E} containing the supplied elements.
     *
     * <p>The {@code arrayWith} literals are useful in cases such as when an API
     * is written to accept arrays of objects as arguments where a varargs style
     * is more appropriate.</p>
     *
     * @param e1  The first element from which to construct an array.
     * @param e2  The second element from which to construct an array.
     * @param e3  The third element from which to construct an array.
     * @param e4  The fourth element from which to construct an array.
     * @param e5  The fifth element from which to construct an array.
     * @param e6  The sixth element from which to construct an array.
     * @param e7  The seventh element from which to construct an array.
     * @param e8  The eighth element from which to construct an array.
     * @param e9  The ninth element from which to construct an array.
     * @param <E> The type of the element contained in the returned array.
     * @return An array instance over type {@code E} containing the supplied element.
     */
    public static <E> E[] arrayWith(E e1, E e2, E e3, E e4, E e5, E e6, E e7, E e8, E e9) {
        return arrayFrom(iterableWith(e1, e2, e3, e4, e5, e6, e7, e8, e9));
    }

    /**
     * Returns an array over the type {@code E} containing the supplied elements.
     *
     * <p>The {@code arrayWith} literals are useful in cases such as when an API
     * is written to accept arrays of objects as arguments where a varargs style
     * is more appropriate.</p>
     *
     * @param e1  The first element from which to construct an array.
     * @param e2  The second element from which to construct an array.
     * @param e3  The third element from which to construct an array.
     * @param e4  The fourth element from which to construct an array.
     * @param e5  The fifth element from which to construct an array.
     * @param e6  The sixth element from which to construct an array.
     * @param e7  The seventh element from which to construct an array.
     * @param e8  The eighth element from which to construct an array.
     * @param e9  The ninth element from which to construct an array.
     * @param e10 The tenth element from which to construct an array.
     * @param <E> The type of the element contained in the returned array.
     * @return An array instance over type {@code E} containing the supplied element.
     */
    public static <E> E[] arrayWith(E e1, E e2, E e3, E e4, E e5, E e6, E e7, E e8, E e9, E e10) {
        return arrayFrom(iterableWith(e1, e2, e3, e4, e5, e6, e7, e8, e9, e10));
    }

    /**
     * Returns an array over the type {@code E} containing the supplied elements.
     *
     * <p>The {@code arrayWith} literals are useful in cases such as when an API
     * is written to accept arrays of objects as arguments where a varargs style
     * is more appropriate.</p>
     *
     * @param e1    The first element from which to construct an array.
     * @param e2    The second element from which to construct an array.
     * @param e3    The third element from which to construct an array.
     * @param e4    The fourth element from which to construct an array.
     * @param e5    The fifth element from which to construct an array.
     * @param e6    The sixth element from which to construct an array.
     * @param e7    The seventh element from which to construct an array.
     * @param e8    The eighth element from which to construct an array.
     * @param e9    The ninth element from which to construct an array.
     * @param e10   The tenth element from which to construct an array.
     * @param e11on The remaining elements from which to construct an array.
     * @param <E>   The type of the element contained in the returned array.
     * @return An array instance over type {@code E} containing the supplied element.
     */
    public static <E> E[] arrayWith(E e1, E e2, E e3, E e4, E e5, E e6, E e7, E e8, E e9, E e10, E... e11on) {
        return arrayFrom(iterableBuilderWith(e1, e2, e3, e4, e5, e6, e7, e8, e9, e10).and(e11on).build());
    }

    /**
     * Returns an {@code ArrayBuilder} containing no elements. When asked to
     * build an array, the element class will be inferred from the added elements
     * which means empty arrays and mixed concrete type arrays cannot be constructed.
     *
     * <h4>Example Usage:</h4>
     * An {@code ArrayBuilder} can be used to assemble an array as follows:
     * <blockquote>
     * <pre>
     *   Integer[] array = Literals.&lt;Integer&gt;arrayBuilder()
     *           .with(1, 2, 3)
     *           .and(4, 5, 6)
     *           .build()
     * </pre>
     * </blockquote>
     * This is equivalent to the following:
     * <blockquote>
     * <pre>
     *   Integer[] array = new Integer[]{1, 2, 3, 4, 5, 6}
     * </pre>
     * </blockquote>
     * The advantage of the {@code ArrayBuilder} is that the array can be built up from
     * individual objects, iterables or existing arrays. See {@link ArrayBuilder} for
     * further details.
     *
     * @param <E> The type of the elements contained in the {@code ArrayBuilder}.
     * @return An {@code ArrayBuilder} instance over the type {@code E} containing no elements.
     */
    public static <E> ArrayBuilder<E> arrayBuilder() {
        return new ArrayBuilder<E>();
    }

    /**
     * Returns an {@code ArrayBuilder} over the type of the supplied {@code Class}
     * containing no elements. When asked to build an array, the supplied element
     * class will be used allowing empty arrays and mixed concrete type arrays to
     * be constructed.
     *
     * <h4>Example Usage:</h4>
     * An {@code ArrayBuilder} can be used to assemble an array as follows:
     * <blockquote>
     * <pre>
     *   Integer[] array = arrayBuilderOf(Integer.class)
     *           .with(1, 2, 3)
     *           .and(4, 5, 6)
     *           .build()
     * </pre>
     * </blockquote>
     * This is equivalent to the following:
     * <blockquote>
     * <pre>
     *   Integer[] array = new Integer[]{1, 2, 3, 4, 5, 6}
     * </pre>
     * </blockquote>
     * The advantage of the {@code ArrayBuilder} is that the array can be built up from
     * individual objects, iterables or existing arrays. See {@link ArrayBuilder} for
     * further details.
     *
     * @param <E>          The type of the elements contained in the {@code ArrayBuilder}.
     * @param elementClass A {@code Class} representing the type of elements
     *                     contained in this {@code ArrayBuilder} and the type represented
     *                     by the built array.
     * @return An {@code ArrayBuilder} instance over the type {@code E} containing no elements.
     */
    public static <E> ArrayBuilder<E> arrayBuilderOf(Class<E> elementClass) {
        return new ArrayBuilder<E>(elementClass);
    }

    /**
     * Returns an {@code ArrayBuilder} over type {@code E} initialised with the elements
     * contained in the supplied {@code Iterable}. When asked to build an array, the
     * element class will be inferred from the added elements which means empty arrays
     * and mixed concrete type arrays cannot be constructed.
     *
     * <h4>Example Usage:</h4>
     * An {@code ArrayBuilder} can be used to assemble an array from two existing
     * {@code Collection} instances as follows:
     * <blockquote>
     * <pre>
     *   Collection&lt;Integer&gt; firstCollection = Literals.collectionWith(1, 2, 3);
     *   Collection&lt;Integer&gt; secondCollection = Literals.collectionWith(3, 4, 5);
     *   Integer[] array = arrayBuilderFrom(firstCollection)
     *           .with(secondCollection)
     *           .build()
     * </pre>
     * </blockquote>
     * This is equivalent to the following:
     * <blockquote>
     * <pre>
     *   Integer[] array = new Integer[]{1, 2, 3, 3, 4, 5};
     * </pre>
     * </blockquote>
     * The advantage of the {@code ArrayBuilder} is that the array can be built up from
     * individual objects, iterables or existing arrays. See {@link ArrayBuilder} for
     * further details.
     *
     * @param elements An {@code Iterable} containing elements with which the
     *                 {@code ArrayBuilder} should be initialised.
     * @param <E>      The type of the elements contained in the {@code ArrayBuilder}.
     * @return An {@code ArrayBuilder} instance over the type {@code E} containing
     *         the elements from the supplied {@code Iterable}.
     */
    public static <E> ArrayBuilder<E> arrayBuilderFrom(Iterable<E> elements) {
        return new ArrayBuilder<E>().with(elements);
    }

    /**
     * Returns an {@code ArrayBuilder} over the type of the supplied {@code Class}
     * initialised with the elements contained in the supplied {@code Iterable}.
     * When asked to build an array, the supplied element class will be used allowing
     * empty arrays and mixed concrete type arrays to be constructed.
     *
     * <h4>Example Usage:</h4>
     * An {@code ArrayBuilder} can be used to assemble an array from two existing
     * {@code Collection} instances as follows:
     * <blockquote>
     * <pre>
     *   Collection&lt;Integer&gt; firstCollection = Literals.collectionWith(1, 2, 3);
     *   Collection&lt;Integer&gt; secondCollection = Literals.collectionWith(3, 4, 5);
     *   Integer[] array = arrayBuilderFrom(firstCollection, Integer.class)
     *           .with(secondCollection)
     *           .build()
     * </pre>
     * </blockquote>
     * This is equivalent to the following:
     * <blockquote>
     * <pre>
     *   Integer[] array = new Integer[]{1, 2, 3, 3, 4, 5};
     * </pre>
     * </blockquote>
     * The advantage of the {@code ArrayBuilder} is that the array can be built up from
     * individual objects, iterables or existing arrays. See {@link ArrayBuilder} for
     * further details.
     *
     * @param elements An {@code Iterable} containing elements with which the
     *                 {@code ArrayBuilder} should be initialised.
     * @param elementClass A {@code Class} representing the type of elements
     *                     contained in this {@code ArrayBuilder} and the type represented
     *                     by the built array.
     * @param <E>      The type of the elements contained in the {@code ArrayBuilder}.
     * @return An {@code ArrayBuilder} instance over the type {@code E} containing
     *         the elements from the supplied {@code Iterable}.
     */
    public static <E> ArrayBuilder<E> arrayBuilderFrom(Iterable<? extends E> elements, Class<E> elementClass) {
        return new ArrayBuilder<E>(elementClass).with(elements);
    }

    /**
     * Returns an {@code ArrayBuilder} over type {@code E} initialised with the elements
     * contained in the supplied array. When asked to build an array, the element class
     * will be inferred from the added elements which means empty arrays and mixed
     * concrete type arrays cannot be constructed.
     *
     * <h4>Example Usage:</h4>
     * An {@code ArrayBuilder} can be used to assemble an array from two existing
     * arrays as follows:
     * <blockquote>
     * <pre>
     *   Integer[] firstArray = new Integer[]{1, 2, 3};
     *   Integer[] secondArray = new Integer[]{3, 4, 5};
     *   Integer[] array = arrayBuilderFrom(firstArray)
     *           .with(secondArray)
     *           .build()
     * </pre>
     * </blockquote>
     * This is equivalent to the following:
     * <blockquote>
     * <pre>
     *   Integer[] array = new Integer[]{1, 2, 3, 3, 4, 5};
     * </pre>
     * </blockquote>
     * The advantage of the {@code ArrayBuilder} is that the array can be built up from
     * individual objects, iterables or existing arrays. See {@link ArrayBuilder} for
     * further details.
     *
     * @param elementArray An array containing elements with which the {@code ArrayBuilder}
     *                     should be initialised.
     * @param <E>          The type of the elements contained in the {@code ArrayBuilder}.
     * @return An {@code ArrayBuilder} instance over the type {@code E} containing
     *         the elements from the supplied {@code Iterable}.
     */
    public static <E> ArrayBuilder<E> arrayBuilderFrom(E[] elementArray) {
        return new ArrayBuilder<E>().with(elementArray);
    }

    /**
     * Returns an {@code ArrayBuilder} over the type of the supplied {@code Class}
     * initialised with the elements contained in the supplied array. When asked to
     * build an array, the supplied element class will be used allowing empty arrays
     * and mixed concrete type arrays to be constructed.
     *
     * <h4>Example Usage:</h4>
     * An {@code ArrayBuilder} can be used to assemble an array from two existing
     * arrays as follows:
     * <blockquote>
     * <pre>
     *   Integer[] firstArray = new Integer[]{1, 2, 3};
     *   Integer[] secondArray = new Integer[]{3, 4, 5};
     *   Integer[] array = arrayBuilderFrom(firstArray, Integer.class)
     *           .with(secondArray)
     *           .build()
     * </pre>
     * </blockquote>
     * This is equivalent to the following:
     * <blockquote>
     * <pre>
     *   Integer[] array = new Integer[]{1, 2, 3, 3, 4, 5};
     * </pre>
     * </blockquote>
     * The advantage of the {@code ArrayBuilder} is that the array can be built up from
     * individual objects, iterables or existing arrays. See {@link ArrayBuilder} for
     * further details.
     *
     * @param elementArray An array containing elements with which the
     *                     {@code ArrayBuilder} should be initialised.
     * @param elementClass A {@code Class} representing the type of elements
     *                     contained in this {@code ArrayBuilder} and the type represented
     *                     by the built array.
     * @param <E>          The type of the elements contained in the {@code ArrayBuilder}.
     * @return An {@code ArrayBuilder} instance over the type {@code E} containing
     *         the elements from the supplied array.
     */
    public static <E> ArrayBuilder<E> arrayBuilderFrom(E[] elementArray, Class<E> elementClass) {
        return new ArrayBuilder<E>(elementClass).with(elementArray);
    }

    /**
     * Returns an {@code ArrayBuilder} instance over the type {@code E} containing the
     * supplied element.
     *
     * @param e   The element to be added to the {@code ArrayBuilder}.
     * @param <E> The type of the elements contained in the returned {@code ArrayBuilder}.
     * @return An {@code ArrayBuilder} instance over type {@code E} containing the supplied
     *         element.
     */
    public static <E> ArrayBuilder<E> arrayBuilderWith(E e) {
        return arrayBuilderFrom(iterableWith(e));
    }

    /**
     * Returns an {@code ArrayBuilder} instance over the type {@code E} containing the supplied
     * elements. The supplied elements are added to the {@code ArrayBuilder} instance in the same
     * order as they are defined in the argument list.
     *
     * <p>Note that due to type erasure, the supplied elements must all be of the same concrete
     * type otherwise the array cannot be instantiated. If an array needs to be constructed
     * from elements of different concrete types, use an {@code ArrayBuilder} directly, passing
     * in the class of the elements to be contained in the resulting array. For example:
     * <blockquote>
     * <pre>
     *   PartTimeEmployee partTimeEmployee = new PartTimeEmployee("Designer", "John");
     *   FullTimeEmployee fullTimeEmployee = new FullTimeEmployee("Manufacturer", "Fred");
     *   HourlyEmployee hourlyEmployee = new HourlyEmployee("Materials Consultant", "Andy");
     *
     *   Employee[] employees = arrayBuilderOf(Employee.class)
     *          .with(partTimeEmployee, fullTimeEmployee, hourlyEmployee)
     *          .build();
     * </pre>
     * </blockquote>
     * </p>
     *
     * @param e1  The first element to be added to the {@code ArrayBuilder}.
     * @param e2  The second element to be added to the {@code ArrayBuilder}.
     * @param <E> The type of the elements contained in the returned {@code ArrayBuilder}.
     * @return An {@code ArrayBuilder} instance over type {@code E} containing the supplied
     *         elements.
     */
    public static <E> ArrayBuilder<E> arrayBuilderWith(E e1, E e2) {
        return arrayBuilderFrom(iterableWith(e1, e2));
    }

    /**
     * Returns an {@code ArrayBuilder} instance over the type {@code E} containing the supplied
     * elements. The supplied elements are added to the {@code ArrayBuilder} instance in the same
     * order as they are defined in the argument list.
     *
     * <p>Note that due to type erasure, the supplied elements must all be of the same concrete
     * type otherwise the array cannot be instantiated. If an array needs to be constructed
     * from elements of different concrete types, use an {@code ArrayBuilder} directly, passing
     * in the class of the elements to be contained in the resulting array. For example:
     * <blockquote>
     * <pre>
     *   PartTimeEmployee partTimeEmployee = new PartTimeEmployee("Designer", "John");
     *   FullTimeEmployee fullTimeEmployee = new FullTimeEmployee("Manufacturer", "Fred");
     *   HourlyEmployee hourlyEmployee = new HourlyEmployee("Materials Consultant", "Andy");
     *
     *   Employee[] employees = arrayBuilderOf(Employee.class)
     *          .with(partTimeEmployee, fullTimeEmployee, hourlyEmployee)
     *          .build();
     * </pre>
     * </blockquote>
     * </p>
     *
     * @param e1  The first element to be added to the {@code ArrayBuilder}.
     * @param e2  The second element to be added to the {@code ArrayBuilder}.
     * @param e3  The third element to be added to the {@code ArrayBuilder}.
     * @param <E> The type of the elements contained in the returned {@code ArrayBuilder}.
     * @return An {@code ArrayBuilder} instance over type {@code E} containing the supplied
     *         elements.
     */
    public static <E> ArrayBuilder<E> arrayBuilderWith(E e1, E e2, E e3) {
        return arrayBuilderFrom(iterableWith(e1, e2, e3));
    }

    /**
     * Returns an {@code ArrayBuilder} instance over the type {@code E} containing the supplied
     * elements. The supplied elements are added to the {@code ArrayBuilder} instance in the same
     * order as they are defined in the argument list.
     *
     * <p>Note that due to type erasure, the supplied elements must all be of the same concrete
     * type otherwise the array cannot be instantiated. If an array needs to be constructed
     * from elements of different concrete types, use an {@code ArrayBuilder} directly, passing
     * in the class of the elements to be contained in the resulting array. For example:
     * <blockquote>
     * <pre>
     *   PartTimeEmployee partTimeEmployee = new PartTimeEmployee("Designer", "John");
     *   FullTimeEmployee fullTimeEmployee = new FullTimeEmployee("Manufacturer", "Fred");
     *   HourlyEmployee hourlyEmployee = new HourlyEmployee("Materials Consultant", "Andy");
     *
     *   Employee[] employees = arrayBuilderOf(Employee.class)
     *          .with(partTimeEmployee, fullTimeEmployee, hourlyEmployee)
     *          .build();
     * </pre>
     * </blockquote>
     * </p>
     *
     * @param e1  The first element to be added to the {@code ArrayBuilder}.
     * @param e2  The second element to be added to the {@code ArrayBuilder}.
     * @param e3  The third element to be added to the {@code ArrayBuilder}.
     * @param e4  The fourth element to be added to the {@code ArrayBuilder}.
     * @param <E> The type of the elements contained in the returned {@code ArrayBuilder}.
     * @return An {@code ArrayBuilder} instance over type {@code E} containing the supplied
     *         elements.
     */
    public static <E> ArrayBuilder<E> arrayBuilderWith(E e1, E e2, E e3, E e4) {
        return arrayBuilderFrom(iterableWith(e1, e2, e3, e4));
    }

    /**
     * Returns an {@code ArrayBuilder} instance over the type {@code E} containing the supplied
     * elements. The supplied elements are added to the {@code ArrayBuilder} instance in the same
     * order as they are defined in the argument list.
     *
     * <p>Note that due to type erasure, the supplied elements must all be of the same concrete
     * type otherwise the array cannot be instantiated. If an array needs to be constructed
     * from elements of different concrete types, use an {@code ArrayBuilder} directly, passing
     * in the class of the elements to be contained in the resulting array. For example:
     * <blockquote>
     * <pre>
     *   PartTimeEmployee partTimeEmployee = new PartTimeEmployee("Designer", "John");
     *   FullTimeEmployee fullTimeEmployee = new FullTimeEmployee("Manufacturer", "Fred");
     *   HourlyEmployee hourlyEmployee = new HourlyEmployee("Materials Consultant", "Andy");
     *
     *   Employee[] employees = arrayBuilderOf(Employee.class)
     *          .with(partTimeEmployee, fullTimeEmployee, hourlyEmployee)
     *          .build();
     * </pre>
     * </blockquote>
     * </p>
     *
     * @param e1  The first element to be added to the {@code ArrayBuilder}.
     * @param e2  The second element to be added to the {@code ArrayBuilder}.
     * @param e3  The third element to be added to the {@code ArrayBuilder}.
     * @param e4  The fourth element to be added to the {@code ArrayBuilder}.
     * @param e5  The fifth element to be added to the {@code ArrayBuilder}.
     * @param <E> The type of the elements contained in the returned {@code ArrayBuilder}.
     * @return An {@code ArrayBuilder} instance over type {@code E} containing the supplied
     *         elements.
     */
    public static <E> ArrayBuilder<E> arrayBuilderWith(E e1, E e2, E e3, E e4, E e5) {
        return arrayBuilderFrom(iterableWith(e1, e2, e3, e4, e5));
    }

    /**
     * Returns an {@code ArrayBuilder} instance over the type {@code E} containing the supplied
     * elements. The supplied elements are added to the {@code ArrayBuilder} instance in the same
     * order as they are defined in the argument list.
     *
     * <p>Note that due to type erasure, the supplied elements must all be of the same concrete
     * type otherwise the array cannot be instantiated. If an array needs to be constructed
     * from elements of different concrete types, use an {@code ArrayBuilder} directly, passing
     * in the class of the elements to be contained in the resulting array. For example:
     * <blockquote>
     * <pre>
     *   PartTimeEmployee partTimeEmployee = new PartTimeEmployee("Designer", "John");
     *   FullTimeEmployee fullTimeEmployee = new FullTimeEmployee("Manufacturer", "Fred");
     *   HourlyEmployee hourlyEmployee = new HourlyEmployee("Materials Consultant", "Andy");
     *
     *   Employee[] employees = arrayBuilderOf(Employee.class)
     *          .with(partTimeEmployee, fullTimeEmployee, hourlyEmployee)
     *          .build();
     * </pre>
     * </blockquote>
     * </p>
     *
     * @param e1  The first element to be added to the {@code ArrayBuilder}.
     * @param e2  The second element to be added to the {@code ArrayBuilder}.
     * @param e3  The third element to be added to the {@code ArrayBuilder}.
     * @param e4  The fourth element to be added to the {@code ArrayBuilder}.
     * @param e5  The fifth element to be added to the {@code ArrayBuilder}.
     * @param e6  The sixth element to be added to the {@code ArrayBuilder}.
     * @param <E> The type of the elements contained in the returned {@code ArrayBuilder}.
     * @return An {@code ArrayBuilder} instance over type {@code E} containing the supplied
     *         elements.
     */
    public static <E> ArrayBuilder<E> arrayBuilderWith(E e1, E e2, E e3, E e4, E e5, E e6) {
        return arrayBuilderFrom(iterableWith(e1, e2, e3, e4, e5, e6));
    }

    /**
     * Returns an {@code ArrayBuilder} instance over the type {@code E} containing the supplied
     * elements. The supplied elements are added to the {@code ArrayBuilder} instance in the same
     * order as they are defined in the argument list.
     *
     * <p>Note that due to type erasure, the supplied elements must all be of the same concrete
     * type otherwise the array cannot be instantiated. If an array needs to be constructed
     * from elements of different concrete types, use an {@code ArrayBuilder} directly, passing
     * in the class of the elements to be contained in the resulting array. For example:
     * <blockquote>
     * <pre>
     *   PartTimeEmployee partTimeEmployee = new PartTimeEmployee("Designer", "John");
     *   FullTimeEmployee fullTimeEmployee = new FullTimeEmployee("Manufacturer", "Fred");
     *   HourlyEmployee hourlyEmployee = new HourlyEmployee("Materials Consultant", "Andy");
     *
     *   Employee[] employees = arrayBuilderOf(Employee.class)
     *          .with(partTimeEmployee, fullTimeEmployee, hourlyEmployee)
     *          .build();
     * </pre>
     * </blockquote>
     * </p>
     *
     * @param e1  The first element to be added to the {@code ArrayBuilder}.
     * @param e2  The second element to be added to the {@code ArrayBuilder}.
     * @param e3  The third element to be added to the {@code ArrayBuilder}.
     * @param e4  The fourth element to be added to the {@code ArrayBuilder}.
     * @param e5  The fifth element to be added to the {@code ArrayBuilder}.
     * @param e6  The sixth element to be added to the {@code ArrayBuilder}.
     * @param e7  The seventh element to be added to the {@code ArrayBuilder}.
     * @param <E> The type of the elements contained in the returned {@code ArrayBuilder}.
     * @return An {@code ArrayBuilder} instance over type {@code E} containing the supplied
     *         elements.
     */
    public static <E> ArrayBuilder<E> arrayBuilderWith(E e1, E e2, E e3, E e4, E e5, E e6, E e7) {
        return arrayBuilderFrom(iterableWith(e1, e2, e3, e4, e5, e6, e7));
    }

    /**
     * Returns an {@code ArrayBuilder} instance over the type {@code E} containing the supplied
     * elements. The supplied elements are added to the {@code ArrayBuilder} instance in the same
     * order as they are defined in the argument list.
     *
     * <p>Note that due to type erasure, the supplied elements must all be of the same concrete
     * type otherwise the array cannot be instantiated. If an array needs to be constructed
     * from elements of different concrete types, use an {@code ArrayBuilder} directly, passing
     * in the class of the elements to be contained in the resulting array. For example:
     * <blockquote>
     * <pre>
     *   PartTimeEmployee partTimeEmployee = new PartTimeEmployee("Designer", "John");
     *   FullTimeEmployee fullTimeEmployee = new FullTimeEmployee("Manufacturer", "Fred");
     *   HourlyEmployee hourlyEmployee = new HourlyEmployee("Materials Consultant", "Andy");
     *
     *   Employee[] employees = arrayBuilderOf(Employee.class)
     *          .with(partTimeEmployee, fullTimeEmployee, hourlyEmployee)
     *          .build();
     * </pre>
     * </blockquote>
     * </p>
     *
     * @param e1  The first element to be added to the {@code ArrayBuilder}.
     * @param e2  The second element to be added to the {@code ArrayBuilder}.
     * @param e3  The third element to be added to the {@code ArrayBuilder}.
     * @param e4  The fourth element to be added to the {@code ArrayBuilder}.
     * @param e5  The fifth element to be added to the {@code ArrayBuilder}.
     * @param e6  The sixth element to be added to the {@code ArrayBuilder}.
     * @param e7  The seventh element to be added to the {@code ArrayBuilder}.
     * @param e8  The eighth element to be added to the {@code ArrayBuilder}.
     * @param <E> The type of the elements contained in the returned {@code ArrayBuilder}.
     * @return An {@code ArrayBuilder} instance over type {@code E} containing the supplied
     *         elements.
     */
    public static <E> ArrayBuilder<E> arrayBuilderWith(E e1, E e2, E e3, E e4, E e5, E e6, E e7, E e8) {
        return arrayBuilderFrom(iterableWith(e1, e2, e3, e4, e5, e6, e7, e8));
    }

    /**
     * Returns an {@code ArrayBuilder} instance over the type {@code E} containing the supplied
     * elements. The supplied elements are added to the {@code ArrayBuilder} instance in the same
     * order as they are defined in the argument list.
     *
     * <p>Note that due to type erasure, the supplied elements must all be of the same concrete
     * type otherwise the array cannot be instantiated. If an array needs to be constructed
     * from elements of different concrete types, use an {@code ArrayBuilder} directly, passing
     * in the class of the elements to be contained in the resulting array. For example:
     * <blockquote>
     * <pre>
     *   PartTimeEmployee partTimeEmployee = new PartTimeEmployee("Designer", "John");
     *   FullTimeEmployee fullTimeEmployee = new FullTimeEmployee("Manufacturer", "Fred");
     *   HourlyEmployee hourlyEmployee = new HourlyEmployee("Materials Consultant", "Andy");
     *
     *   Employee[] employees = arrayBuilderOf(Employee.class)
     *          .with(partTimeEmployee, fullTimeEmployee, hourlyEmployee)
     *          .build();
     * </pre>
     * </blockquote>
     * </p>
     *
     * @param e1  The first element to be added to the {@code ArrayBuilder}.
     * @param e2  The second element to be added to the {@code ArrayBuilder}.
     * @param e3  The third element to be added to the {@code ArrayBuilder}.
     * @param e4  The fourth element to be added to the {@code ArrayBuilder}.
     * @param e5  The fifth element to be added to the {@code ArrayBuilder}.
     * @param e6  The sixth element to be added to the {@code ArrayBuilder}.
     * @param e7  The seventh element to be added to the {@code ArrayBuilder}.
     * @param e8  The eighth element to be added to the {@code ArrayBuilder}.
     * @param e9  The ninth element to be added to the {@code ArrayBuilder}.
     * @param <E> The type of the elements contained in the returned {@code ArrayBuilder}.
     * @return An {@code ArrayBuilder} instance over type {@code E} containing the supplied
     *         elements.
     */
    public static <E> ArrayBuilder<E> arrayBuilderWith(E e1, E e2, E e3, E e4, E e5, E e6, E e7, E e8, E e9) {
        return arrayBuilderFrom(iterableWith(e1, e2, e3, e4, e5, e6, e7, e8, e9));
    }

    /**
     * Returns an {@code ArrayBuilder} instance over the type {@code E} containing the supplied
     * elements. The supplied elements are added to the {@code ArrayBuilder} instance in the same
     * order as they are defined in the argument list.
     *
     * <p>Note that due to type erasure, the supplied elements must all be of the same concrete
     * type otherwise the array cannot be instantiated. If an array needs to be constructed
     * from elements of different concrete types, use an {@code ArrayBuilder} directly, passing
     * in the class of the elements to be contained in the resulting array. For example:
     * <blockquote>
     * <pre>
     *   PartTimeEmployee partTimeEmployee = new PartTimeEmployee("Designer", "John");
     *   FullTimeEmployee fullTimeEmployee = new FullTimeEmployee("Manufacturer", "Fred");
     *   HourlyEmployee hourlyEmployee = new HourlyEmployee("Materials Consultant", "Andy");
     *
     *   Employee[] employees = arrayBuilderOf(Employee.class)
     *          .with(partTimeEmployee, fullTimeEmployee, hourlyEmployee)
     *          .build();
     * </pre>
     * </blockquote>
     * </p>
     *
     * @param e1  The first element to be added to the {@code ArrayBuilder}.
     * @param e2  The second element to be added to the {@code ArrayBuilder}.
     * @param e3  The third element to be added to the {@code ArrayBuilder}.
     * @param e4  The fourth element to be added to the {@code ArrayBuilder}.
     * @param e5  The fifth element to be added to the {@code ArrayBuilder}.
     * @param e6  The sixth element to be added to the {@code ArrayBuilder}.
     * @param e7  The seventh element to be added to the {@code ArrayBuilder}.
     * @param e8  The eighth element to be added to the {@code ArrayBuilder}.
     * @param e9  The ninth element to be added to the {@code ArrayBuilder}.
     * @param e10 The tenth element to be added to the {@code ArrayBuilder}.
     * @param <E> The type of the elements contained in the returned {@code ArrayBuilder}.
     * @return An {@code ArrayBuilder} instance over type {@code E} containing the supplied
     *         elements.
     */
    public static <E> ArrayBuilder<E> arrayBuilderWith(E e1, E e2, E e3, E e4, E e5, E e6, E e7, E e8, E e9, E e10) {
        return arrayBuilderFrom(iterableWith(e1, e2, e3, e4, e5, e6, e7, e8, e9, e10));
    }

    /**
     * Returns an {@code ArrayBuilder} instance over the type {@code E} containing the supplied
     * elements. The supplied elements are added to the {@code ArrayBuilder} instance in the same
     * order as they are defined in the argument list.
     *
     * <p>Note that due to type erasure, the supplied elements must all be of the same concrete
     * type otherwise the array cannot be instantiated. If an array needs to be constructed
     * from elements of different concrete types, use an {@code ArrayBuilder} directly, passing
     * in the class of the elements to be contained in the resulting array. For example:
     * <blockquote>
     * <pre>
     *   PartTimeEmployee partTimeEmployee = new PartTimeEmployee("Designer", "John");
     *   FullTimeEmployee fullTimeEmployee = new FullTimeEmployee("Manufacturer", "Fred");
     *   HourlyEmployee hourlyEmployee = new HourlyEmployee("Materials Consultant", "Andy");
     *
     *   Employee[] employees = arrayBuilderOf(Employee.class)
     *          .with(partTimeEmployee, fullTimeEmployee, hourlyEmployee)
     *          .build();
     * </pre>
     * </blockquote>
     * </p>
     *
     * @param e1    The first element to be added to the {@code ArrayBuilder}.
     * @param e2    The second element to be added to the {@code ArrayBuilder}.
     * @param e3    The third element to be added to the {@code ArrayBuilder}.
     * @param e4    The fourth element to be added to the {@code ArrayBuilder}.
     * @param e5    The fifth element to be added to the {@code ArrayBuilder}.
     * @param e6    The sixth element to be added to the {@code ArrayBuilder}.
     * @param e7    The seventh element to be added to the {@code ArrayBuilder}.
     * @param e8    The eighth element to be added to the {@code ArrayBuilder}.
     * @param e9    The ninth element to be added to the {@code ArrayBuilder}.
     * @param e10   The tenth element to be added to the {@code ArrayBuilder}.
     * @param e11on The remaining elements to be added to the {@code ArrayBuilder}.
     * @param <E> The type of the elements contained in the returned {@code ArrayBuilder}.
     * @return An {@code ArrayBuilder} instance over type {@code E} containing the supplied
     *         elements.
     */
    public static <E> ArrayBuilder<E> arrayBuilderWith(E e1, E e2, E e3, E e4, E e5, E e6, E e7, E e8, E e9, E e10, E... e11on) {
        return arrayBuilderFrom(iterableBuilderWith(e1, e2, e3, e4, e5, e6, e7, e8, e9, e10).and(e11on).build());
    }

    public static <R> Single<R> tuple(R first) {
        return new Single<R>(first);
    }

    public static <R, S> Pair<R, S> tuple(R first, S second) {
        return new Pair<R, S>(first, second);
    }

    public static <R, S, T> Triple<R, S, T> tuple(R first, S second, T third) {
        return new Triple<R, S, T>(first, second, third);
    }

    public static <R, S, T, U> Quadruple<R, S, T, U> tuple(R first, S second, T third, U fourth) {
        return new Quadruple<R, S, T, U>(first, second, third, fourth);
    }

    public static <R, S, T, U, V> Quintuple<R, S, T, U, V> tuple(R first, S second, T third, U fourth, V fifth) {
        return new Quintuple<R, S, T, U, V>(first, second, third, fourth, fifth);
    }

    public static <R, S, T, U, V, W> Sextuple<R, S, T, U, V, W> tuple(R first, S second, T third, U fourth, V fifth, W sixth) {
        return new Sextuple<R, S, T, U, V, W>(first, second, third, fourth, fifth, sixth);
    }

    public static <R, S, T, U, V, W, X> Septuple<R, S, T, U, V, W, X> tuple(R first, S second, T third, U fourth, V fifth, W sixth, X seventh) {
        return new Septuple<R, S, T, U, V, W, X>(first, second, third, fourth, fifth, sixth, seventh);
    }

    public static <R, S, T, U, V, W, X, Y> Octuple<R, S, T, U, V, W, X, Y> tuple(R first, S second, T third, U fourth, V fifth, W sixth, X seventh, Y eighth) {
        return new Octuple<R, S, T, U, V, W, X, Y>(first, second, third, fourth, fifth, sixth, seventh, eighth);
    }

    public static <R, S, T, U, V, W, X, Y, Z> Nonuple<R, S, T, U, V, W, X, Y, Z> tuple(R first, S second, T third, U fourth, V fifth, W sixth, X seventh, Y eighth, Z ninth) {
        return new Nonuple<R, S, T, U, V, W, X, Y, Z>(first, second, third, fourth, fifth, sixth, seventh, eighth, ninth);
    }

    @SuppressWarnings("unchecked") public static <E> Iterable<E> iterableWith(E e) { return iterableFrom(asList(e)); }
    @SuppressWarnings("unchecked") public static <E> Iterable<E> iterableWith(E e1, E e2) { return iterableFrom(asList(e1, e2)); }
    @SuppressWarnings("unchecked") public static <E> Iterable<E> iterableWith(E e1, E e2, E e3) { return iterableFrom(asList(e1, e2, e3)); }
    @SuppressWarnings("unchecked") public static <E> Iterable<E> iterableWith(E e1, E e2, E e3, E e4) { return iterableFrom(asList(e1, e2, e3, e4)); }
    @SuppressWarnings("unchecked") public static <E> Iterable<E> iterableWith(E e1, E e2, E e3, E e4, E e5) { return iterableFrom(asList(e1, e2, e3, e4, e5)); }
    @SuppressWarnings("unchecked") public static <E> Iterable<E> iterableWith(E e1, E e2, E e3, E e4, E e5, E e6) { return iterableFrom(asList(e1, e2, e3, e4, e5, e6)); }
    @SuppressWarnings("unchecked") public static <E> Iterable<E> iterableWith(E e1, E e2, E e3, E e4, E e5, E e6, E e7) { return iterableFrom(asList(e1, e2, e3, e4, e5, e6, e7)); }
    @SuppressWarnings("unchecked") public static <E> Iterable<E> iterableWith(E e1, E e2, E e3, E e4, E e5, E e6, E e7, E e8) { return iterableFrom(asList(e1, e2, e3, e4, e5, e6, e7, e8)); }
    @SuppressWarnings("unchecked") public static <E> Iterable<E> iterableWith(E e1, E e2, E e3, E e4, E e5, E e6, E e7, E e8, E e9) { return iterableFrom(asList(e1, e2, e3, e4, e5, e6, e7, e8, e9)); }
    @SuppressWarnings("unchecked") public static <E> Iterable<E> iterableWith(E e1, E e2, E e3, E e4, E e5, E e6, E e7, E e8, E e9, E e10) { return iterableFrom(asList(e1, e2, e3, e4, e5, e6, e7, e8, e9, e10)); }
    @SuppressWarnings("unchecked") public static <E> Iterable<E> iterableWith(E e1, E e2, E e3, E e4, E e5, E e6, E e7, E e8, E e9, E e10, E... e11on) { return iterableBuilderFrom(asList(e1, e2, e3, e4, e5, e6, e7, e8, e9, e10)).with(asList(e11on)).build(); }
<<<<<<< HEAD
    
    public static <E> IterableBuilder<E> iterableBuilderWith(E e) { return iterableBuilderFrom(iterableWith(e)); }
    public static <E> IterableBuilder<E> iterableBuilderWith(E e1, E e2) { return iterableBuilderFrom(iterableWith(e1, e2)); }
    public static <E> IterableBuilder<E> iterableBuilderWith(E e1, E e2, E e3) { return iterableBuilderFrom(iterableWith(e1, e2, e3)); }
    public static <E> IterableBuilder<E> iterableBuilderWith(E e1, E e2, E e3, E e4) { return iterableBuilderFrom(iterableWith(e1, e2, e3, e4)); }
    public static <E> IterableBuilder<E> iterableBuilderWith(E e1, E e2, E e3, E e4, E e5) { return iterableBuilderFrom(iterableWith(e1, e2, e3, e4, e5)); }
    public static <E> IterableBuilder<E> iterableBuilderWith(E e1, E e2, E e3, E e4, E e5, E e6) { return iterableBuilderFrom(iterableWith(e1, e2, e3, e4, e5, e6)); }
    public static <E> IterableBuilder<E> iterableBuilderWith(E e1, E e2, E e3, E e4, E e5, E e6, E e7) { return iterableBuilderFrom(iterableWith(e1, e2, e3, e4, e5, e6, e7)); }
    public static <E> IterableBuilder<E> iterableBuilderWith(E e1, E e2, E e3, E e4, E e5, E e6, E e7, E e8) { return iterableBuilderFrom(iterableWith(e1, e2, e3, e4, e5, e6, e7, e8)); }
    public static <E> IterableBuilder<E> iterableBuilderWith(E e1, E e2, E e3, E e4, E e5, E e6, E e7, E e8, E e9) { return iterableBuilderFrom(iterableWith(e1, e2, e3, e4, e5, e6, e7, e8, e9)); }
    public static <E> IterableBuilder<E> iterableBuilderWith(E e1, E e2, E e3, E e4, E e5, E e6, E e7, E e8, E e9, E e10) { return iterableBuilderFrom(iterableWith(e1, e2, e3, e4, e5, e6, e7, e8, e9, e10)); }
    public static <E> IterableBuilder<E> iterableBuilderWith(E e1, E e2, E e3, E e4, E e5, E e6, E e7, E e8, E e9, E e10, E... e11on) { return iterableBuilderFrom(iterableWith(e1, e2, e3, e4, e5, e6, e7, e8, e9, e10)).with(e11on); }
    
    public static <E> Iterator<E> iteratorWith(E e) { return iteratorFrom(iterableWith(e)); }
    public static <E> Iterator<E> iteratorWith(E e1, E e2) { return iteratorFrom(iterableWith(e1, e2)); }
    public static <E> Iterator<E> iteratorWith(E e1, E e2, E e3) { return iteratorFrom(iterableWith(e1, e2, e3)); }
    public static <E> Iterator<E> iteratorWith(E e1, E e2, E e3, E e4) { return iteratorFrom(iterableWith(e1, e2, e3, e4)); }
    public static <E> Iterator<E> iteratorWith(E e1, E e2, E e3, E e4, E e5) { return iteratorFrom(iterableWith(e1, e2, e3, e4, e5)); }
    public static <E> Iterator<E> iteratorWith(E e1, E e2, E e3, E e4, E e5, E e6) { return iteratorFrom(iterableWith(e1, e2, e3, e4, e5, e6)); }
    public static <E> Iterator<E> iteratorWith(E e1, E e2, E e3, E e4, E e5, E e6, E e7) { return iteratorFrom(iterableWith(e1, e2, e3, e4, e5, e6, e7)); }
    public static <E> Iterator<E> iteratorWith(E e1, E e2, E e3, E e4, E e5, E e6, E e7, E e8) { return iteratorFrom(iterableWith(e1, e2, e3, e4, e5, e6, e7, e8)); }
    public static <E> Iterator<E> iteratorWith(E e1, E e2, E e3, E e4, E e5, E e6, E e7, E e8, E e9) { return iteratorFrom(iterableWith(e1, e2, e3, e4, e5, e6, e7, e8, e9)); }
    public static <E> Iterator<E> iteratorWith(E e1, E e2, E e3, E e4, E e5, E e6, E e7, E e8, E e9, E e10) { return iteratorFrom(iterableWith(e1, e2, e3, e4, e5, e6, e7, e8, e9, e10)); }
    public static <E> Iterator<E> iteratorWith(E e1, E e2, E e3, E e4, E e5, E e6, E e7, E e8, E e9, E e10, E... e11on) { return iteratorBuilderFrom(iterableWith(e1, e2, e3, e4, e5, e6, e7, e8, e9, e10)).with(e11on).build(); }
    
    public static <E> IteratorBuilder<E> iteratorBuilderWith(E e) { return iteratorBuilderFrom(iterableWith(e)); }
    public static <E> IteratorBuilder<E> iteratorBuilderWith(E e1, E e2) { return iteratorBuilderFrom(iterableWith(e1, e2)); }
    public static <E> IteratorBuilder<E> iteratorBuilderWith(E e1, E e2, E e3) { return iteratorBuilderFrom(iterableWith(e1, e2, e3)); }
    public static <E> IteratorBuilder<E> iteratorBuilderWith(E e1, E e2, E e3, E e4) { return iteratorBuilderFrom(iterableWith(e1, e2, e3, e4)); }
    public static <E> IteratorBuilder<E> iteratorBuilderWith(E e1, E e2, E e3, E e4, E e5) { return iteratorBuilderFrom(iterableWith(e1, e2, e3, e4, e5)); }
    public static <E> IteratorBuilder<E> iteratorBuilderWith(E e1, E e2, E e3, E e4, E e5, E e6) { return iteratorBuilderFrom(iterableWith(e1, e2, e3, e4, e5, e6)); }
    public static <E> IteratorBuilder<E> iteratorBuilderWith(E e1, E e2, E e3, E e4, E e5, E e6, E e7) { return iteratorBuilderFrom(iterableWith(e1, e2, e3, e4, e5, e6, e7)); }
    public static <E> IteratorBuilder<E> iteratorBuilderWith(E e1, E e2, E e3, E e4, E e5, E e6, E e7, E e8) { return iteratorBuilderFrom(iterableWith(e1, e2, e3, e4, e5, e6, e7, e8)); }
    public static <E> IteratorBuilder<E> iteratorBuilderWith(E e1, E e2, E e3, E e4, E e5, E e6, E e7, E e8, E e9) { return iteratorBuilderFrom(iterableWith(e1, e2, e3, e4, e5, e6, e7, e8, e9)); }
    public static <E> IteratorBuilder<E> iteratorBuilderWith(E e1, E e2, E e3, E e4, E e5, E e6, E e7, E e8, E e9, E e10) { return iteratorBuilderFrom(iterableWith(e1, e2, e3, e4, e5, e6, e7, e8, e9, e10)); }
    public static <E> IteratorBuilder<E> iteratorBuilderWith(E e1, E e2, E e3, E e4, E e5, E e6, E e7, E e8, E e9, E e10, E... e11on) { return iteratorBuilderFrom(iterableWith(e1, e2, e3, e4, e5, e6, e7, e8, e9, e10)).with(e11on); }

    public static <E> Collection<E> collectionWith(E e) { return collectionFrom(iterableWith(e)); }
    public static <E> Collection<E> collectionWith(E e1, E e2) { return collectionFrom(iterableWith(e1, e2)); }
    public static <E> Collection<E> collectionWith(E e1, E e2, E e3) { return collectionFrom(iterableWith(e1, e2, e3)); }
    public static <E> Collection<E> collectionWith(E e1, E e2, E e3, E e4) { return collectionFrom(iterableWith(e1, e2, e3, e4)); }
    public static <E> Collection<E> collectionWith(E e1, E e2, E e3, E e4, E e5) { return collectionFrom(iterableWith(e1, e2, e3, e4, e5)); }
    public static <E> Collection<E> collectionWith(E e1, E e2, E e3, E e4, E e5, E e6) { return collectionFrom(iterableWith(e1, e2, e3, e4, e5, e6)); }
    public static <E> Collection<E> collectionWith(E e1, E e2, E e3, E e4, E e5, E e6, E e7) { return collectionFrom(iterableWith(e1, e2, e3, e4, e5, e6, e7)); }
    public static <E> Collection<E> collectionWith(E e1, E e2, E e3, E e4, E e5, E e6, E e7, E e8) { return collectionFrom(iterableWith(e1, e2, e3, e4, e5, e6, e7, e8)); }
    public static <E> Collection<E> collectionWith(E e1, E e2, E e3, E e4, E e5, E e6, E e7, E e8, E e9) { return collectionFrom(iterableWith(e1, e2, e3, e4, e5, e6, e7, e8, e9)); }
    public static <E> Collection<E> collectionWith(E e1, E e2, E e3, E e4, E e5, E e6, E e7, E e8, E e9, E e10) { return collectionFrom(iterableWith(e1, e2, e3, e4, e5, e6, e7, e8, e9, e10)); }
    public static <E> Collection<E> collectionWith(E e1, E e2, E e3, E e4, E e5, E e6, E e7, E e8, E e9, E e10, E... e11on) { return collectionBuilderFrom(iterableWith(e1, e2, e3, e4, e5, e6, e7, e8, e9, e10)).with(e11on).build(); }

    public static <E> CollectionBuilder<E> collectionBuilderWith(E e) { return collectionBuilderFrom(iterableWith(e)); }
    public static <E> CollectionBuilder<E> collectionBuilderWith(E e1, E e2) { return collectionBuilderFrom(iterableWith(e1, e2)); }
    public static <E> CollectionBuilder<E> collectionBuilderWith(E e1, E e2, E e3) { return collectionBuilderFrom(iterableWith(e1, e2, e3)); }
    public static <E> CollectionBuilder<E> collectionBuilderWith(E e1, E e2, E e3, E e4) { return collectionBuilderFrom(iterableWith(e1, e2, e3, e4)); }
    public static <E> CollectionBuilder<E> collectionBuilderWith(E e1, E e2, E e3, E e4, E e5) { return collectionBuilderFrom(iterableWith(e1, e2, e3, e4, e5)); }
    public static <E> CollectionBuilder<E> collectionBuilderWith(E e1, E e2, E e3, E e4, E e5, E e6) { return collectionBuilderFrom(iterableWith(e1, e2, e3, e4, e5, e6)); }
    public static <E> CollectionBuilder<E> collectionBuilderWith(E e1, E e2, E e3, E e4, E e5, E e6, E e7) { return collectionBuilderFrom(iterableWith(e1, e2, e3, e4, e5, e6, e7)); }
    public static <E> CollectionBuilder<E> collectionBuilderWith(E e1, E e2, E e3, E e4, E e5, E e6, E e7, E e8) { return collectionBuilderFrom(iterableWith(e1, e2, e3, e4, e5, e6, e7, e8)); }
    public static <E> CollectionBuilder<E> collectionBuilderWith(E e1, E e2, E e3, E e4, E e5, E e6, E e7, E e8, E e9) { return collectionBuilderFrom(iterableWith(e1, e2, e3, e4, e5, e6, e7, e8, e9)); }
    public static <E> CollectionBuilder<E> collectionBuilderWith(E e1, E e2, E e3, E e4, E e5, E e6, E e7, E e8, E e9, E e10) { return collectionBuilderFrom(iterableWith(e1, e2, e3, e4, e5, e6, e7, e8, e9, e10)); }
    public static <E> CollectionBuilder<E> collectionBuilderWith(E e1, E e2, E e3, E e4, E e5, E e6, E e7, E e8, E e9, E e10, E... e11on) { return collectionBuilderFrom(iterableWith(e1, e2, e3, e4, e5, e6, e7, e8, e9, e10)).with(e11on); }
    
    public static <E> List<E> listWith(E e) { return listFrom(iterableWith(e)); }
    public static <E> List<E> listWith(E e1, E e2) { return listFrom(iterableWith(e1, e2)); }
    public static <E> List<E> listWith(E e1, E e2, E e3) { return listFrom(iterableWith(e1, e2, e3)); }
    public static <E> List<E> listWith(E e1, E e2, E e3, E e4) { return listFrom(iterableWith(e1, e2, e3, e4)); }
    public static <E> List<E> listWith(E e1, E e2, E e3, E e4, E e5) { return listFrom(iterableWith(e1, e2, e3, e4, e5)); }
    public static <E> List<E> listWith(E e1, E e2, E e3, E e4, E e5, E e6) { return listFrom(iterableWith(e1, e2, e3, e4, e5, e6)); }
    public static <E> List<E> listWith(E e1, E e2, E e3, E e4, E e5, E e6, E e7) { return listFrom(iterableWith(e1, e2, e3, e4, e5, e6, e7)); }
    public static <E> List<E> listWith(E e1, E e2, E e3, E e4, E e5, E e6, E e7, E e8) { return listFrom(iterableWith(e1, e2, e3, e4, e5, e6, e7, e8)); }
    public static <E> List<E> listWith(E e1, E e2, E e3, E e4, E e5, E e6, E e7, E e8, E e9) { return listFrom(iterableWith(e1, e2, e3, e4, e5, e6, e7, e8, e9)); }
    public static <E> List<E> listWith(E e1, E e2, E e3, E e4, E e5, E e6, E e7, E e8, E e9, E e10) { return listFrom(iterableWith(e1, e2, e3, e4, e5, e6, e7, e8, e9, e10)); }
    public static <E> List<E> listWith(E e1, E e2, E e3, E e4, E e5, E e6, E e7, E e8, E e9, E e10, E... e11on) { return listBuilderFrom(iterableWith(e1, e2, e3, e4, e5, e6, e7, e8, e9, e10)).with(e11on).build(); }

    public static <E> ListBuilder<E> listBuilderWith(E e) { return listBuilderFrom(iterableWith(e)); }
    public static <E> ListBuilder<E> listBuilderWith(E e1, E e2) { return listBuilderFrom(iterableWith(e1, e2)); }
    public static <E> ListBuilder<E> listBuilderWith(E e1, E e2, E e3) { return listBuilderFrom(iterableWith(e1, e2, e3)); }
    public static <E> ListBuilder<E> listBuilderWith(E e1, E e2, E e3, E e4) { return listBuilderFrom(iterableWith(e1, e2, e3, e4)); }
    public static <E> ListBuilder<E> listBuilderWith(E e1, E e2, E e3, E e4, E e5) { return listBuilderFrom(iterableWith(e1, e2, e3, e4, e5)); }
    public static <E> ListBuilder<E> listBuilderWith(E e1, E e2, E e3, E e4, E e5, E e6) { return listBuilderFrom(iterableWith(e1, e2, e3, e4, e5, e6)); }
    public static <E> ListBuilder<E> listBuilderWith(E e1, E e2, E e3, E e4, E e5, E e6, E e7) { return listBuilderFrom(iterableWith(e1, e2, e3, e4, e5, e6, e7)); }
    public static <E> ListBuilder<E> listBuilderWith(E e1, E e2, E e3, E e4, E e5, E e6, E e7, E e8) { return listBuilderFrom(iterableWith(e1, e2, e3, e4, e5, e6, e7, e8)); }
    public static <E> ListBuilder<E> listBuilderWith(E e1, E e2, E e3, E e4, E e5, E e6, E e7, E e8, E e9) { return listBuilderFrom(iterableWith(e1, e2, e3, e4, e5, e6, e7, e8, e9)); }
    public static <E> ListBuilder<E> listBuilderWith(E e1, E e2, E e3, E e4, E e5, E e6, E e7, E e8, E e9, E e10) { return listBuilderFrom(iterableWith(e1, e2, e3, e4, e5, e6, e7, e8, e9, e10)); }
    public static <E> ListBuilder<E> listBuilderWith(E e1, E e2, E e3, E e4, E e5, E e6, E e7, E e8, E e9, E e10, E... e11on) { return listBuilderFrom(iterableWith(e1, e2, e3, e4, e5, e6, e7, e8, e9, e10)).with(e11on); }

    public static <E> Set<E> setWith(E e) { return setFrom(iterableWith(e)); }
    public static <E> Set<E> setWith(E e1, E e2) { return setFrom(iterableWith(e1, e2)); }
    public static <E> Set<E> setWith(E e1, E e2, E e3) { return setFrom(iterableWith(e1, e2, e3)); }
    public static <E> Set<E> setWith(E e1, E e2, E e3, E e4) { return setFrom(iterableWith(e1, e2, e3, e4)); }
    public static <E> Set<E> setWith(E e1, E e2, E e3, E e4, E e5) { return setFrom(iterableWith(e1, e2, e3, e4, e5)); }
    public static <E> Set<E> setWith(E e1, E e2, E e3, E e4, E e5, E e6) { return setFrom(iterableWith(e1, e2, e3, e4, e5, e6)); }
    public static <E> Set<E> setWith(E e1, E e2, E e3, E e4, E e5, E e6, E e7) { return setFrom(iterableWith(e1, e2, e3, e4, e5, e6, e7)); }
    public static <E> Set<E> setWith(E e1, E e2, E e3, E e4, E e5, E e6, E e7, E e8) { return setFrom(iterableWith(e1, e2, e3, e4, e5, e6, e7, e8)); }
    public static <E> Set<E> setWith(E e1, E e2, E e3, E e4, E e5, E e6, E e7, E e8, E e9) { return setFrom(iterableWith(e1, e2, e3, e4, e5, e6, e7, e8, e9)); }
    public static <E> Set<E> setWith(E e1, E e2, E e3, E e4, E e5, E e6, E e7, E e8, E e9, E e10) { return setFrom(iterableWith(e1, e2, e3, e4, e5, e6, e7, e8, e9, e10)); }
    public static <E> Set<E> setWith(E e1, E e2, E e3, E e4, E e5, E e6, E e7, E e8, E e9, E e10, E e11on) { return setBuilderFrom(iterableWith(e1, e2, e3, e4, e5, e6, e7, e8, e9, e10)).with(e11on).build(); }
    
    public static <E> SetBuilder<E> setBuilderWith(E e) { return setBuilderFrom(iterableWith(e)); }
    public static <E> SetBuilder<E> setBuilderWith(E e1, E e2) { return setBuilderFrom(iterableWith(e1, e2)); }
    public static <E> SetBuilder<E> setBuilderWith(E e1, E e2, E e3) { return setBuilderFrom(iterableWith(e1, e2, e3)); }
    public static <E> SetBuilder<E> setBuilderWith(E e1, E e2, E e3, E e4) { return setBuilderFrom(iterableWith(e1, e2, e3, e4)); }
    public static <E> SetBuilder<E> setBuilderWith(E e1, E e2, E e3, E e4, E e5) { return setBuilderFrom(iterableWith(e1, e2, e3, e4, e5)); }
    public static <E> SetBuilder<E> setBuilderWith(E e1, E e2, E e3, E e4, E e5, E e6) { return setBuilderFrom(iterableWith(e1, e2, e3, e4, e5, e6)); }
    public static <E> SetBuilder<E> setBuilderWith(E e1, E e2, E e3, E e4, E e5, E e6, E e7) { return setBuilderFrom(iterableWith(e1, e2, e3, e4, e5, e6, e7)); }
    public static <E> SetBuilder<E> setBuilderWith(E e1, E e2, E e3, E e4, E e5, E e6, E e7, E e8) { return setBuilderFrom(iterableWith(e1, e2, e3, e4, e5, e6, e7, e8)); }
    public static <E> SetBuilder<E> setBuilderWith(E e1, E e2, E e3, E e4, E e5, E e6, E e7, E e8, E e9) { return setBuilderFrom(iterableWith(e1, e2, e3, e4, e5, e6, e7, e8, e9)); }
    public static <E> SetBuilder<E> setBuilderWith(E e1, E e2, E e3, E e4, E e5, E e6, E e7, E e8, E e9, E e10) { return setBuilderFrom(iterableWith(e1, e2, e3, e4, e5, e6, e7, e8, e9, e10)); }
    public static <E> SetBuilder<E> setBuilderWith(E e1, E e2, E e3, E e4, E e5, E e6, E e7, E e8, E e9, E e10, E e11on) { return setBuilderFrom(iterableWith(e1, e2, e3, e4, e5, e6, e7, e8, e9, e10)).with(e11on); }

    public static <E> Multiset<E> multisetWith(E e) { return multisetFrom(iterableWith(e)); }
    public static <E> Multiset<E> multisetWith(E e1, E e2) { return multisetFrom(iterableWith(e1, e2)); }
    public static <E> Multiset<E> multisetWith(E e1, E e2, E e3) { return multisetFrom(iterableWith(e1, e2, e3)); }
    public static <E> Multiset<E> multisetWith(E e1, E e2, E e3, E e4) { return multisetFrom(iterableWith(e1, e2, e3, e4)); }
    public static <E> Multiset<E> multisetWith(E e1, E e2, E e3, E e4, E e5) { return multisetFrom(iterableWith(e1, e2, e3, e4, e5)); }
    public static <E> Multiset<E> multisetWith(E e1, E e2, E e3, E e4, E e5, E e6) { return multisetFrom(iterableWith(e1, e2, e3, e4, e5, e6)); }
    public static <E> Multiset<E> multisetWith(E e1, E e2, E e3, E e4, E e5, E e6, E e7) { return multisetFrom(iterableWith(e1, e2, e3, e4, e5, e6, e7)); }
    public static <E> Multiset<E> multisetWith(E e1, E e2, E e3, E e4, E e5, E e6, E e7, E e8) { return multisetFrom(iterableWith(e1, e2, e3, e4, e5, e6, e7, e8)); }
    public static <E> Multiset<E> multisetWith(E e1, E e2, E e3, E e4, E e5, E e6, E e7, E e8, E e9) { return multisetFrom(iterableWith(e1, e2, e3, e4, e5, e6, e7, e8, e9)); }
    public static <E> Multiset<E> multisetWith(E e1, E e2, E e3, E e4, E e5, E e6, E e7, E e8, E e9, E e10) { return multisetFrom(iterableWith(e1, e2, e3, e4, e5, e6, e7, e8, e9, e10)); }
    public static <E> Multiset<E> multisetWith(E e1, E e2, E e3, E e4, E e5, E e6, E e7, E e8, E e9, E e10, E... e11on) { return multisetBuilderFrom(iterableWith(e1, e2, e3, e4, e5, e6, e7, e8, e9, e10)).with(e11on).build(); }
    
    public static <E> MultisetBuilder<E> multisetBuilderWith(E e) { return multisetBuilderFrom(iterableWith(e)); }
    public static <E> MultisetBuilder<E> multisetBuilderWith(E e1, E e2) { return multisetBuilderFrom(iterableWith(e1, e2)); }
    public static <E> MultisetBuilder<E> multisetBuilderWith(E e1, E e2, E e3) { return multisetBuilderFrom(iterableWith(e1, e2, e3)); }
    public static <E> MultisetBuilder<E> multisetBuilderWith(E e1, E e2, E e3, E e4) { return multisetBuilderFrom(iterableWith(e1, e2, e3, e4)); }
    public static <E> MultisetBuilder<E> multisetBuilderWith(E e1, E e2, E e3, E e4, E e5) { return multisetBuilderFrom(iterableWith(e1, e2, e3, e4, e5)); }
    public static <E> MultisetBuilder<E> multisetBuilderWith(E e1, E e2, E e3, E e4, E e5, E e6) { return multisetBuilderFrom(iterableWith(e1, e2, e3, e4, e5, e6)); }
    public static <E> MultisetBuilder<E> multisetBuilderWith(E e1, E e2, E e3, E e4, E e5, E e6, E e7) { return multisetBuilderFrom(iterableWith(e1, e2, e3, e4, e5, e6, e7)); }
    public static <E> MultisetBuilder<E> multisetBuilderWith(E e1, E e2, E e3, E e4, E e5, E e6, E e7, E e8) { return multisetBuilderFrom(iterableWith(e1, e2, e3, e4, e5, e6, e7, e8)); }
    public static <E> MultisetBuilder<E> multisetBuilderWith(E e1, E e2, E e3, E e4, E e5, E e6, E e7, E e8, E e9) { return multisetBuilderFrom(iterableWith(e1, e2, e3, e4, e5, e6, e7, e8, e9)); }
    public static <E> MultisetBuilder<E> multisetBuilderWith(E e1, E e2, E e3, E e4, E e5, E e6, E e7, E e8, E e9, E e10) { return multisetBuilderFrom(iterableWith(e1, e2, e3, e4, e5, e6, e7, e8, e9, e10)); }
    public static <E> MultisetBuilder<E> multisetBuilderWith(E e1, E e2, E e3, E e4, E e5, E e6, E e7, E e8, E e9, E e10, E... e11on) { return multisetBuilderFrom(iterableWith(e1, e2, e3, e4, e5, e6, e7, e8, e9, e10)).with(e11on); }

    public static <K, V> Map<K, V> mapWith(K k1, V v1) { return new MapBuilder<K, V>().with(mapEntryFor(k1, v1)).build(); }
    public static <K, V> Map<K, V> mapWith(K k1, V v1, K k2, V v2) { return new MapBuilder<K, V>().with(mapEntryFor(k1, v1), mapEntryFor(k2, v2)).build(); }
    public static <K, V> Map<K, V> mapWith(K k1, V v1, K k2, V v2, K k3, V v3) { return new MapBuilder<K, V>().with(mapEntryFor(k1, v1), mapEntryFor(k2, v2), mapEntryFor(k3, v3)).build(); }
    public static <K, V> Map<K, V> mapWith(K k1, V v1, K k2, V v2, K k3, V v3, K k4, V v4) { return new MapBuilder<K, V>().with(mapEntryFor(k1, v1), mapEntryFor(k2, v2), mapEntryFor(k3, v3), mapEntryFor(k4, v4)).build(); }
    public static <K, V> Map<K, V> mapWith(K k1, V v1, K k2, V v2, K k3, V v3, K k4, V v4, K k5, V v5) { return new MapBuilder<K, V>().with(mapEntryFor(k1, v1), mapEntryFor(k2, v2), mapEntryFor(k3, v3), mapEntryFor(k4, v4), mapEntryFor(k5, v5)).build(); }
    public static <K, V> Map<K, V> mapWith(K k1, V v1, K k2, V v2, K k3, V v3, K k4, V v4, K k5, V v5, K k6, V v6) { return new MapBuilder<K, V>().with(mapEntryFor(k1, v1), mapEntryFor(k2, v2), mapEntryFor(k3, v3), mapEntryFor(k4, v4), mapEntryFor(k5, v5), mapEntryFor(k6, v6)).build(); }
    public static <K, V> Map<K, V> mapWith(K k1, V v1, K k2, V v2, K k3, V v3, K k4, V v4, K k5, V v5, K k6, V v6, K k7, V v7) { return new MapBuilder<K, V>().with(mapEntryFor(k1, v1), mapEntryFor(k2, v2), mapEntryFor(k3, v3), mapEntryFor(k4, v4), mapEntryFor(k5, v5), mapEntryFor(k6, v6), mapEntryFor(k7, v7)).build(); }
    public static <K, V> Map<K, V> mapWith(K k1, V v1, K k2, V v2, K k3, V v3, K k4, V v4, K k5, V v5, K k6, V v6, K k7, V v7, K k8, V v8) { return new MapBuilder<K, V>().with(mapEntryFor(k1, v1), mapEntryFor(k2, v2), mapEntryFor(k3, v3), mapEntryFor(k4, v4), mapEntryFor(k5, v5), mapEntryFor(k6, v6), mapEntryFor(k7, v7), mapEntryFor(k8, v8)).build(); }
    public static <K, V> Map<K, V> mapWith(K k1, V v1, K k2, V v2, K k3, V v3, K k4, V v4, K k5, V v5, K k6, V v6, K k7, V v7, K k8, V v8, K k9, V v9) { return new MapBuilder<K, V>().with(mapEntryFor(k1, v1), mapEntryFor(k2, v2), mapEntryFor(k3, v3), mapEntryFor(k4, v4), mapEntryFor(k5, v5), mapEntryFor(k6, v6), mapEntryFor(k7, v7), mapEntryFor(k8, v8), mapEntryFor(k9, v9)).build(); }
    public static <K, V> Map<K, V> mapWith(K k1, V v1, K k2, V v2, K k3, V v3, K k4, V v4, K k5, V v5, K k6, V v6, K k7, V v7, K k8, V v8, K k9, V v9, K k10, V v10) { return new MapBuilder<K, V>().with(mapEntryFor(k1, v1), mapEntryFor(k2, v2), mapEntryFor(k3, v3), mapEntryFor(k4, v4), mapEntryFor(k5, v5), mapEntryFor(k6, v6), mapEntryFor(k7, v7), mapEntryFor(k8, v8), mapEntryFor(k9, v9), mapEntryFor(k10, v10)).build(); }
=======

    @SuppressWarnings("unchecked") public static <E> IterableBuilder<E> iterableBuilderWith(E e) { return iterableBuilderFrom(asList(e)); }
    @SuppressWarnings("unchecked") public static <E> IterableBuilder<E> iterableBuilderWith(E e1, E e2) { return iterableBuilderFrom(asList(e1, e2)); }
    @SuppressWarnings("unchecked") public static <E> IterableBuilder<E> iterableBuilderWith(E e1, E e2, E e3) { return iterableBuilderFrom(asList(e1, e2, e3)); }
    @SuppressWarnings("unchecked") public static <E> IterableBuilder<E> iterableBuilderWith(E e1, E e2, E e3, E e4) { return iterableBuilderFrom(asList(e1, e2, e3, e4)); }
    @SuppressWarnings("unchecked") public static <E> IterableBuilder<E> iterableBuilderWith(E e1, E e2, E e3, E e4, E e5) { return iterableBuilderFrom(asList(e1, e2, e3, e4, e5)); }
    @SuppressWarnings("unchecked") public static <E> IterableBuilder<E> iterableBuilderWith(E e1, E e2, E e3, E e4, E e5, E e6) { return iterableBuilderFrom(asList(e1, e2, e3, e4, e5, e6)); }
    @SuppressWarnings("unchecked") public static <E> IterableBuilder<E> iterableBuilderWith(E e1, E e2, E e3, E e4, E e5, E e6, E e7) { return iterableBuilderFrom(asList(e1, e2, e3, e4, e5, e6, e7)); }
    @SuppressWarnings("unchecked") public static <E> IterableBuilder<E> iterableBuilderWith(E e1, E e2, E e3, E e4, E e5, E e6, E e7, E e8) { return iterableBuilderFrom(asList(e1, e2, e3, e4, e5, e6, e7, e8)); }
    @SuppressWarnings("unchecked") public static <E> IterableBuilder<E> iterableBuilderWith(E e1, E e2, E e3, E e4, E e5, E e6, E e7, E e8, E e9) { return iterableBuilderFrom(asList(e1, e2, e3, e4, e5, e6, e7, e8, e9)); }
    @SuppressWarnings("unchecked") public static <E> IterableBuilder<E> iterableBuilderWith(E e1, E e2, E e3, E e4, E e5, E e6, E e7, E e8, E e9, E e10) { return iterableBuilderFrom(asList(e1, e2, e3, e4, e5, e6, e7, e8, e9, e10)); }
    @SuppressWarnings("unchecked") public static <E> IterableBuilder<E> iterableBuilderWith(E e1, E e2, E e3, E e4, E e5, E e6, E e7, E e8, E e9, E e10, E... e11on) { return iterableBuilderFrom(asList(e1, e2, e3, e4, e5, e6, e7, e8, e9, e10)).with(asList(e11on)); }

    @SuppressWarnings("unchecked") public static <E> Iterator<E> iteratorWith(E e) { return iteratorFrom(asList(e)); }
    @SuppressWarnings("unchecked") public static <E> Iterator<E> iteratorWith(E e1, E e2) { return iteratorFrom(asList(e1, e2)); }
    @SuppressWarnings("unchecked") public static <E> Iterator<E> iteratorWith(E e1, E e2, E e3) { return iteratorFrom(asList(e1, e2, e3)); }
    @SuppressWarnings("unchecked") public static <E> Iterator<E> iteratorWith(E e1, E e2, E e3, E e4) { return iteratorFrom(asList(e1, e2, e3, e4)); }
    @SuppressWarnings("unchecked") public static <E> Iterator<E> iteratorWith(E e1, E e2, E e3, E e4, E e5) { return iteratorFrom(asList(e1, e2, e3, e4, e5)); }
    @SuppressWarnings("unchecked") public static <E> Iterator<E> iteratorWith(E e1, E e2, E e3, E e4, E e5, E e6) { return iteratorFrom(asList(e1, e2, e3, e4, e5, e6)); }
    @SuppressWarnings("unchecked") public static <E> Iterator<E> iteratorWith(E e1, E e2, E e3, E e4, E e5, E e6, E e7) { return iteratorFrom(asList(e1, e2, e3, e4, e5, e6, e7)); }
    @SuppressWarnings("unchecked") public static <E> Iterator<E> iteratorWith(E e1, E e2, E e3, E e4, E e5, E e6, E e7, E e8) { return iteratorFrom(asList(e1, e2, e3, e4, e5, e6, e7, e8)); }
    @SuppressWarnings("unchecked") public static <E> Iterator<E> iteratorWith(E e1, E e2, E e3, E e4, E e5, E e6, E e7, E e8, E e9) { return iteratorFrom(asList(e1, e2, e3, e4, e5, e6, e7, e8, e9)); }
    @SuppressWarnings("unchecked") public static <E> Iterator<E> iteratorWith(E e1, E e2, E e3, E e4, E e5, E e6, E e7, E e8, E e9, E e10) { return iteratorFrom(asList(e1, e2, e3, e4, e5, e6, e7, e8, e9, e10)); }
    @SuppressWarnings("unchecked") public static <E> Iterator<E> iteratorWith(E e1, E e2, E e3, E e4, E e5, E e6, E e7, E e8, E e9, E e10, E... e11on) { return iteratorBuilderFrom(asList(e1, e2, e3, e4, e5, e6, e7, e8, e9, e10)).with(asList(e11on)).build(); }

    @SuppressWarnings("unchecked") public static <E> IteratorBuilder<E> iteratorBuilderWith(E e) { return iteratorBuilderFrom(asList(e)); }
    @SuppressWarnings("unchecked") public static <E> IteratorBuilder<E> iteratorBuilderWith(E e1, E e2) { return iteratorBuilderFrom(asList(e1, e2)); }
    @SuppressWarnings("unchecked") public static <E> IteratorBuilder<E> iteratorBuilderWith(E e1, E e2, E e3) { return iteratorBuilderFrom(asList(e1, e2, e3)); }
    @SuppressWarnings("unchecked") public static <E> IteratorBuilder<E> iteratorBuilderWith(E e1, E e2, E e3, E e4) { return iteratorBuilderFrom(asList(e1, e2, e3, e4)); }
    @SuppressWarnings("unchecked") public static <E> IteratorBuilder<E> iteratorBuilderWith(E e1, E e2, E e3, E e4, E e5) { return iteratorBuilderFrom(asList(e1, e2, e3, e4, e5)); }
    @SuppressWarnings("unchecked") public static <E> IteratorBuilder<E> iteratorBuilderWith(E e1, E e2, E e3, E e4, E e5, E e6) { return iteratorBuilderFrom(asList(e1, e2, e3, e4, e5, e6)); }
    @SuppressWarnings("unchecked") public static <E> IteratorBuilder<E> iteratorBuilderWith(E e1, E e2, E e3, E e4, E e5, E e6, E e7) { return iteratorBuilderFrom(asList(e1, e2, e3, e4, e5, e6, e7)); }
    @SuppressWarnings("unchecked") public static <E> IteratorBuilder<E> iteratorBuilderWith(E e1, E e2, E e3, E e4, E e5, E e6, E e7, E e8) { return iteratorBuilderFrom(asList(e1, e2, e3, e4, e5, e6, e7, e8)); }
    @SuppressWarnings("unchecked") public static <E> IteratorBuilder<E> iteratorBuilderWith(E e1, E e2, E e3, E e4, E e5, E e6, E e7, E e8, E e9) { return iteratorBuilderFrom(asList(e1, e2, e3, e4, e5, e6, e7, e8, e9)); }
    @SuppressWarnings("unchecked") public static <E> IteratorBuilder<E> iteratorBuilderWith(E e1, E e2, E e3, E e4, E e5, E e6, E e7, E e8, E e9, E e10) { return iteratorBuilderFrom(asList(e1, e2, e3, e4, e5, e6, e7, e8, e9, e10)); }
    @SuppressWarnings("unchecked") public static <E> IteratorBuilder<E> iteratorBuilderWith(E e1, E e2, E e3, E e4, E e5, E e6, E e7, E e8, E e9, E e10, E... e11on) { return iteratorBuilderFrom(asList(e1, e2, e3, e4, e5, e6, e7, e8, e9, e10)).with(asList(e11on)); }

    @SuppressWarnings("unchecked") public static <E> Collection<E> collectionWith(E e) { return collectionFrom(asList(e)); }
    @SuppressWarnings("unchecked") public static <E> Collection<E> collectionWith(E e1, E e2) { return collectionFrom(asList(e1, e2)); }
    @SuppressWarnings("unchecked") public static <E> Collection<E> collectionWith(E e1, E e2, E e3) { return collectionFrom(asList(e1, e2, e3)); }
    @SuppressWarnings("unchecked") public static <E> Collection<E> collectionWith(E e1, E e2, E e3, E e4) { return collectionFrom(asList(e1, e2, e3, e4)); }
    @SuppressWarnings("unchecked") public static <E> Collection<E> collectionWith(E e1, E e2, E e3, E e4, E e5) { return collectionFrom(asList(e1, e2, e3, e4, e5)); }
    @SuppressWarnings("unchecked") public static <E> Collection<E> collectionWith(E e1, E e2, E e3, E e4, E e5, E e6) { return collectionFrom(asList(e1, e2, e3, e4, e5, e6)); }
    @SuppressWarnings("unchecked") public static <E> Collection<E> collectionWith(E e1, E e2, E e3, E e4, E e5, E e6, E e7) { return collectionFrom(asList(e1, e2, e3, e4, e5, e6, e7)); }
    @SuppressWarnings("unchecked") public static <E> Collection<E> collectionWith(E e1, E e2, E e3, E e4, E e5, E e6, E e7, E e8) { return collectionFrom(asList(e1, e2, e3, e4, e5, e6, e7, e8)); }
    @SuppressWarnings("unchecked") public static <E> Collection<E> collectionWith(E e1, E e2, E e3, E e4, E e5, E e6, E e7, E e8, E e9) { return collectionFrom(asList(e1, e2, e3, e4, e5, e6, e7, e8, e9)); }
    @SuppressWarnings("unchecked") public static <E> Collection<E> collectionWith(E e1, E e2, E e3, E e4, E e5, E e6, E e7, E e8, E e9, E e10) { return collectionFrom(asList(e1, e2, e3, e4, e5, e6, e7, e8, e9, e10)); }
    @SuppressWarnings("unchecked") public static <E> Collection<E> collectionWith(E e1, E e2, E e3, E e4, E e5, E e6, E e7, E e8, E e9, E e10, E... e11on) { return collectionBuilderFrom(asList(e1, e2, e3, e4, e5, e6, e7, e8, e9, e10)).with(asList(e11on)).build(); }

    @SuppressWarnings("unchecked") public static <E> CollectionBuilder<E> collectionBuilderWith(E e) { return collectionBuilderFrom(asList(e)); }
    @SuppressWarnings("unchecked") public static <E> CollectionBuilder<E> collectionBuilderWith(E e1, E e2) { return collectionBuilderFrom(asList(e1, e2)); }
    @SuppressWarnings("unchecked") public static <E> CollectionBuilder<E> collectionBuilderWith(E e1, E e2, E e3) { return collectionBuilderFrom(asList(e1, e2, e3)); }
    @SuppressWarnings("unchecked") public static <E> CollectionBuilder<E> collectionBuilderWith(E e1, E e2, E e3, E e4) { return collectionBuilderFrom(asList(e1, e2, e3, e4)); }
    @SuppressWarnings("unchecked") public static <E> CollectionBuilder<E> collectionBuilderWith(E e1, E e2, E e3, E e4, E e5) { return collectionBuilderFrom(asList(e1, e2, e3, e4, e5)); }
    @SuppressWarnings("unchecked") public static <E> CollectionBuilder<E> collectionBuilderWith(E e1, E e2, E e3, E e4, E e5, E e6) { return collectionBuilderFrom(asList(e1, e2, e3, e4, e5, e6)); }
    @SuppressWarnings("unchecked") public static <E> CollectionBuilder<E> collectionBuilderWith(E e1, E e2, E e3, E e4, E e5, E e6, E e7) { return collectionBuilderFrom(asList(e1, e2, e3, e4, e5, e6, e7)); }
    @SuppressWarnings("unchecked") public static <E> CollectionBuilder<E> collectionBuilderWith(E e1, E e2, E e3, E e4, E e5, E e6, E e7, E e8) { return collectionBuilderFrom(asList(e1, e2, e3, e4, e5, e6, e7, e8)); }
    @SuppressWarnings("unchecked") public static <E> CollectionBuilder<E> collectionBuilderWith(E e1, E e2, E e3, E e4, E e5, E e6, E e7, E e8, E e9) { return collectionBuilderFrom(asList(e1, e2, e3, e4, e5, e6, e7, e8, e9)); }
    @SuppressWarnings("unchecked") public static <E> CollectionBuilder<E> collectionBuilderWith(E e1, E e2, E e3, E e4, E e5, E e6, E e7, E e8, E e9, E e10) { return collectionBuilderFrom(asList(e1, e2, e3, e4, e5, e6, e7, e8, e9, e10)); }
    @SuppressWarnings("unchecked") public static <E> CollectionBuilder<E> collectionBuilderWith(E e1, E e2, E e3, E e4, E e5, E e6, E e7, E e8, E e9, E e10, E... e11on) { return collectionBuilderFrom(asList(e1, e2, e3, e4, e5, e6, e7, e8, e9, e10)).with(asList(e11on)); }

    @SuppressWarnings("unchecked") public static <E> List<E> listWith(E e) { return listFrom(asList(e)); }
    @SuppressWarnings("unchecked") public static <E> List<E> listWith(E e1, E e2) { return listFrom(asList(e1, e2)); }
    @SuppressWarnings("unchecked") public static <E> List<E> listWith(E e1, E e2, E e3) { return listFrom(asList(e1, e2, e3)); }
    @SuppressWarnings("unchecked") public static <E> List<E> listWith(E e1, E e2, E e3, E e4) { return listFrom(asList(e1, e2, e3, e4)); }
    @SuppressWarnings("unchecked") public static <E> List<E> listWith(E e1, E e2, E e3, E e4, E e5) { return listFrom(asList(e1, e2, e3, e4, e5)); }
    @SuppressWarnings("unchecked") public static <E> List<E> listWith(E e1, E e2, E e3, E e4, E e5, E e6) { return listFrom(asList(e1, e2, e3, e4, e5, e6)); }
    @SuppressWarnings("unchecked") public static <E> List<E> listWith(E e1, E e2, E e3, E e4, E e5, E e6, E e7) { return listFrom(asList(e1, e2, e3, e4, e5, e6, e7)); }
    @SuppressWarnings("unchecked") public static <E> List<E> listWith(E e1, E e2, E e3, E e4, E e5, E e6, E e7, E e8) { return listFrom(asList(e1, e2, e3, e4, e5, e6, e7, e8)); }
    @SuppressWarnings("unchecked") public static <E> List<E> listWith(E e1, E e2, E e3, E e4, E e5, E e6, E e7, E e8, E e9) { return listFrom(asList(e1, e2, e3, e4, e5, e6, e7, e8, e9)); }
    @SuppressWarnings("unchecked") public static <E> List<E> listWith(E e1, E e2, E e3, E e4, E e5, E e6, E e7, E e8, E e9, E e10) { return listFrom(asList(e1, e2, e3, e4, e5, e6, e7, e8, e9, e10)); }
    @SuppressWarnings("unchecked") public static <E> List<E> listWith(E e1, E e2, E e3, E e4, E e5, E e6, E e7, E e8, E e9, E e10, E... e11on) { return listBuilderFrom(asList(e1, e2, e3, e4, e5, e6, e7, e8, e9, e10)).with(asList(e11on)).build(); }

    @SuppressWarnings("unchecked") public static <E> ListBuilder<E> listBuilderWith(E e) { return listBuilderFrom(asList(e)); }
    @SuppressWarnings("unchecked") public static <E> ListBuilder<E> listBuilderWith(E e1, E e2) { return listBuilderFrom(asList(e1, e2)); }
    @SuppressWarnings("unchecked") public static <E> ListBuilder<E> listBuilderWith(E e1, E e2, E e3) { return listBuilderFrom(asList(e1, e2, e3)); }
    @SuppressWarnings("unchecked") public static <E> ListBuilder<E> listBuilderWith(E e1, E e2, E e3, E e4) { return listBuilderFrom(asList(e1, e2, e3, e4)); }
    @SuppressWarnings("unchecked") public static <E> ListBuilder<E> listBuilderWith(E e1, E e2, E e3, E e4, E e5) { return listBuilderFrom(asList(e1, e2, e3, e4, e5)); }
    @SuppressWarnings("unchecked") public static <E> ListBuilder<E> listBuilderWith(E e1, E e2, E e3, E e4, E e5, E e6) { return listBuilderFrom(asList(e1, e2, e3, e4, e5, e6)); }
    @SuppressWarnings("unchecked") public static <E> ListBuilder<E> listBuilderWith(E e1, E e2, E e3, E e4, E e5, E e6, E e7) { return listBuilderFrom(asList(e1, e2, e3, e4, e5, e6, e7)); }
    @SuppressWarnings("unchecked") public static <E> ListBuilder<E> listBuilderWith(E e1, E e2, E e3, E e4, E e5, E e6, E e7, E e8) { return listBuilderFrom(asList(e1, e2, e3, e4, e5, e6, e7, e8)); }
    @SuppressWarnings("unchecked") public static <E> ListBuilder<E> listBuilderWith(E e1, E e2, E e3, E e4, E e5, E e6, E e7, E e8, E e9) { return listBuilderFrom(asList(e1, e2, e3, e4, e5, e6, e7, e8, e9)); }
    @SuppressWarnings("unchecked") public static <E> ListBuilder<E> listBuilderWith(E e1, E e2, E e3, E e4, E e5, E e6, E e7, E e8, E e9, E e10) { return listBuilderFrom(asList(e1, e2, e3, e4, e5, e6, e7, e8, e9, e10)); }
    @SuppressWarnings("unchecked") public static <E> ListBuilder<E> listBuilderWith(E e1, E e2, E e3, E e4, E e5, E e6, E e7, E e8, E e9, E e10, E... e11on) { return listBuilderFrom(asList(e1, e2, e3, e4, e5, e6, e7, e8, e9, e10)).with(asList(e11on)); }

    @SuppressWarnings("unchecked") public static <E> Set<E> setWith(E e) { return setFrom(asList(e)); }
    @SuppressWarnings("unchecked") public static <E> Set<E> setWith(E e1, E e2) { return setFrom(asList(e1, e2)); }
    @SuppressWarnings("unchecked") public static <E> Set<E> setWith(E e1, E e2, E e3) { return setFrom(asList(e1, e2, e3)); }
    @SuppressWarnings("unchecked") public static <E> Set<E> setWith(E e1, E e2, E e3, E e4) { return setFrom(asList(e1, e2, e3, e4)); }
    @SuppressWarnings("unchecked") public static <E> Set<E> setWith(E e1, E e2, E e3, E e4, E e5) { return setFrom(asList(e1, e2, e3, e4, e5)); }
    @SuppressWarnings("unchecked") public static <E> Set<E> setWith(E e1, E e2, E e3, E e4, E e5, E e6) { return setFrom(asList(e1, e2, e3, e4, e5, e6)); }
    @SuppressWarnings("unchecked") public static <E> Set<E> setWith(E e1, E e2, E e3, E e4, E e5, E e6, E e7) { return setFrom(asList(e1, e2, e3, e4, e5, e6, e7)); }
    @SuppressWarnings("unchecked") public static <E> Set<E> setWith(E e1, E e2, E e3, E e4, E e5, E e6, E e7, E e8) { return setFrom(asList(e1, e2, e3, e4, e5, e6, e7, e8)); }
    @SuppressWarnings("unchecked") public static <E> Set<E> setWith(E e1, E e2, E e3, E e4, E e5, E e6, E e7, E e8, E e9) { return setFrom(asList(e1, e2, e3, e4, e5, e6, e7, e8, e9)); }
    @SuppressWarnings("unchecked") public static <E> Set<E> setWith(E e1, E e2, E e3, E e4, E e5, E e6, E e7, E e8, E e9, E e10) { return setFrom(asList(e1, e2, e3, e4, e5, e6, e7, e8, e9, e10)); }
    @SuppressWarnings("unchecked") public static <E> Set<E> setWith(E e1, E e2, E e3, E e4, E e5, E e6, E e7, E e8, E e9, E e10, E e11on) { return setBuilderFrom(asList(e1, e2, e3, e4, e5, e6, e7, e8, e9, e10)).with(asList(e11on)).build(); }

    @SuppressWarnings("unchecked") public static <E> SetBuilder<E> setBuilderWith(E e) { return setBuilderFrom(asList(e)); }
    @SuppressWarnings("unchecked") public static <E> SetBuilder<E> setBuilderWith(E e1, E e2) { return setBuilderFrom(asList(e1, e2)); }
    @SuppressWarnings("unchecked") public static <E> SetBuilder<E> setBuilderWith(E e1, E e2, E e3) { return setBuilderFrom(asList(e1, e2, e3)); }
    @SuppressWarnings("unchecked") public static <E> SetBuilder<E> setBuilderWith(E e1, E e2, E e3, E e4) { return setBuilderFrom(asList(e1, e2, e3, e4)); }
    @SuppressWarnings("unchecked") public static <E> SetBuilder<E> setBuilderWith(E e1, E e2, E e3, E e4, E e5) { return setBuilderFrom(asList(e1, e2, e3, e4, e5)); }
    @SuppressWarnings("unchecked") public static <E> SetBuilder<E> setBuilderWith(E e1, E e2, E e3, E e4, E e5, E e6) { return setBuilderFrom(asList(e1, e2, e3, e4, e5, e6)); }
    @SuppressWarnings("unchecked") public static <E> SetBuilder<E> setBuilderWith(E e1, E e2, E e3, E e4, E e5, E e6, E e7) { return setBuilderFrom(asList(e1, e2, e3, e4, e5, e6, e7)); }
    @SuppressWarnings("unchecked") public static <E> SetBuilder<E> setBuilderWith(E e1, E e2, E e3, E e4, E e5, E e6, E e7, E e8) { return setBuilderFrom(asList(e1, e2, e3, e4, e5, e6, e7, e8)); }
    @SuppressWarnings("unchecked") public static <E> SetBuilder<E> setBuilderWith(E e1, E e2, E e3, E e4, E e5, E e6, E e7, E e8, E e9) { return setBuilderFrom(asList(e1, e2, e3, e4, e5, e6, e7, e8, e9)); }
    @SuppressWarnings("unchecked") public static <E> SetBuilder<E> setBuilderWith(E e1, E e2, E e3, E e4, E e5, E e6, E e7, E e8, E e9, E e10) { return setBuilderFrom(asList(e1, e2, e3, e4, e5, e6, e7, e8, e9, e10)); }
    @SuppressWarnings("unchecked") public static <E> SetBuilder<E> setBuilderWith(E e1, E e2, E e3, E e4, E e5, E e6, E e7, E e8, E e9, E e10, E e11on) { return setBuilderFrom(asList(e1, e2, e3, e4, e5, e6, e7, e8, e9, e10)).with(asList(e11on)); }

    @SuppressWarnings("unchecked") public static <E> Multiset<E> multisetWith(E e) { return multisetFrom(asList(e)); }
    @SuppressWarnings("unchecked") public static <E> Multiset<E> multisetWith(E e1, E e2) { return multisetFrom(asList(e1, e2)); }
    @SuppressWarnings("unchecked") public static <E> Multiset<E> multisetWith(E e1, E e2, E e3) { return multisetFrom(asList(e1, e2, e3)); }
    @SuppressWarnings("unchecked") public static <E> Multiset<E> multisetWith(E e1, E e2, E e3, E e4) { return multisetFrom(asList(e1, e2, e3, e4)); }
    @SuppressWarnings("unchecked") public static <E> Multiset<E> multisetWith(E e1, E e2, E e3, E e4, E e5) { return multisetFrom(asList(e1, e2, e3, e4, e5)); }
    @SuppressWarnings("unchecked") public static <E> Multiset<E> multisetWith(E e1, E e2, E e3, E e4, E e5, E e6) { return multisetFrom(asList(e1, e2, e3, e4, e5, e6)); }
    @SuppressWarnings("unchecked") public static <E> Multiset<E> multisetWith(E e1, E e2, E e3, E e4, E e5, E e6, E e7) { return multisetFrom(asList(e1, e2, e3, e4, e5, e6, e7)); }
    @SuppressWarnings("unchecked") public static <E> Multiset<E> multisetWith(E e1, E e2, E e3, E e4, E e5, E e6, E e7, E e8) { return multisetFrom(asList(e1, e2, e3, e4, e5, e6, e7, e8)); }
    @SuppressWarnings("unchecked") public static <E> Multiset<E> multisetWith(E e1, E e2, E e3, E e4, E e5, E e6, E e7, E e8, E e9) { return multisetFrom(asList(e1, e2, e3, e4, e5, e6, e7, e8, e9)); }
    @SuppressWarnings("unchecked") public static <E> Multiset<E> multisetWith(E e1, E e2, E e3, E e4, E e5, E e6, E e7, E e8, E e9, E e10) { return multisetFrom(asList(e1, e2, e3, e4, e5, e6, e7, e8, e9, e10)); }
    @SuppressWarnings("unchecked") public static <E> Multiset<E> multisetWith(E e1, E e2, E e3, E e4, E e5, E e6, E e7, E e8, E e9, E e10, E... e11on) { return multisetBuilderFrom(asList(e1, e2, e3, e4, e5, e6, e7, e8, e9, e10)).with(asList(e11on)).build(); }

    @SuppressWarnings("unchecked") public static <E> MultisetBuilder<E> multisetBuilderWith(E e) { return multisetBuilderFrom(asList(e)); }
    @SuppressWarnings("unchecked") public static <E> MultisetBuilder<E> multisetBuilderWith(E e1, E e2) { return multisetBuilderFrom(asList(e1, e2)); }
    @SuppressWarnings("unchecked") public static <E> MultisetBuilder<E> multisetBuilderWith(E e1, E e2, E e3) { return multisetBuilderFrom(asList(e1, e2, e3)); }
    @SuppressWarnings("unchecked") public static <E> MultisetBuilder<E> multisetBuilderWith(E e1, E e2, E e3, E e4) { return multisetBuilderFrom(asList(e1, e2, e3, e4)); }
    @SuppressWarnings("unchecked") public static <E> MultisetBuilder<E> multisetBuilderWith(E e1, E e2, E e3, E e4, E e5) { return multisetBuilderFrom(asList(e1, e2, e3, e4, e5)); }
    @SuppressWarnings("unchecked") public static <E> MultisetBuilder<E> multisetBuilderWith(E e1, E e2, E e3, E e4, E e5, E e6) { return multisetBuilderFrom(asList(e1, e2, e3, e4, e5, e6)); }
    @SuppressWarnings("unchecked") public static <E> MultisetBuilder<E> multisetBuilderWith(E e1, E e2, E e3, E e4, E e5, E e6, E e7) { return multisetBuilderFrom(asList(e1, e2, e3, e4, e5, e6, e7)); }
    @SuppressWarnings("unchecked") public static <E> MultisetBuilder<E> multisetBuilderWith(E e1, E e2, E e3, E e4, E e5, E e6, E e7, E e8) { return multisetBuilderFrom(asList(e1, e2, e3, e4, e5, e6, e7, e8)); }
    @SuppressWarnings("unchecked") public static <E> MultisetBuilder<E> multisetBuilderWith(E e1, E e2, E e3, E e4, E e5, E e6, E e7, E e8, E e9) { return multisetBuilderFrom(asList(e1, e2, e3, e4, e5, e6, e7, e8, e9)); }
    @SuppressWarnings("unchecked") public static <E> MultisetBuilder<E> multisetBuilderWith(E e1, E e2, E e3, E e4, E e5, E e6, E e7, E e8, E e9, E e10) { return multisetBuilderFrom(asList(e1, e2, e3, e4, e5, e6, e7, e8, e9, e10)); }
    @SuppressWarnings("unchecked") public static <E> MultisetBuilder<E> multisetBuilderWith(E e1, E e2, E e3, E e4, E e5, E e6, E e7, E e8, E e9, E e10, E... e11on) { return multisetBuilderFrom(asList(e1, e2, e3, e4, e5, e6, e7, e8, e9, e10)).with(asList(e11on)); }

    public static <K, V> Map<K, V> mapWith(K k1, V v1) {
        return new MapBuilder<K, V>().with(mapEntryFor(k1, v1)).build();
    }
    public static <K, V> Map<K, V> mapWith(K k1, V v1, K k2, V v2) {
        return new MapBuilder<K, V>().with(mapEntryFor(k1, v1), mapEntryFor(k2, v2)).build();
    }
    public static <K, V> Map<K, V> mapWith(K k1, V v1, K k2, V v2, K k3, V v3) {
        return new MapBuilder<K, V>().with(mapEntryFor(k1, v1), mapEntryFor(k2, v2), mapEntryFor(k3, v3)).build();
    }
    public static <K, V> Map<K, V> mapWith(K k1, V v1, K k2, V v2, K k3, V v3, K k4, V v4) {
        return new MapBuilder<K, V>().with(mapEntryFor(k1, v1), mapEntryFor(k2, v2), mapEntryFor(k3, v3), mapEntryFor(k4, v4)).build();
    }
    public static <K, V> Map<K, V> mapWith(K k1, V v1, K k2, V v2, K k3, V v3, K k4, V v4, K k5, V v5) {
        return new MapBuilder<K, V>().with(mapEntryFor(k1, v1), mapEntryFor(k2, v2), mapEntryFor(k3, v3), mapEntryFor(k4, v4), mapEntryFor(k5, v5)).build();
    }
    public static <K, V> Map<K, V> mapWith(K k1, V v1, K k2, V v2, K k3, V v3, K k4, V v4, K k5, V v5, K k6, V v6) {
        return new MapBuilder<K, V>().with(mapEntryFor(k1, v1), mapEntryFor(k2, v2), mapEntryFor(k3, v3), mapEntryFor(k4, v4), mapEntryFor(k5, v5), mapEntryFor(k6, v6)).build();
    }
    public static <K, V> Map<K, V> mapWith(K k1, V v1, K k2, V v2, K k3, V v3, K k4, V v4, K k5, V v5, K k6, V v6, K k7, V v7) {
        return new MapBuilder<K, V>().with(mapEntryFor(k1, v1), mapEntryFor(k2, v2), mapEntryFor(k3, v3), mapEntryFor(k4, v4), mapEntryFor(k5, v5), mapEntryFor(k6, v6), mapEntryFor(k7, v7)).build();
    }
    public static <K, V> Map<K, V> mapWith(K k1, V v1, K k2, V v2, K k3, V v3, K k4, V v4, K k5, V v5, K k6, V v6, K k7, V v7, K k8, V v8) {
        return new MapBuilder<K, V>().with(mapEntryFor(k1, v1), mapEntryFor(k2, v2), mapEntryFor(k3, v3), mapEntryFor(k4, v4), mapEntryFor(k5, v5), mapEntryFor(k6, v6), mapEntryFor(k7, v7), mapEntryFor(k8, v8)).build();
    }
    public static <K, V> Map<K, V> mapWith(K k1, V v1, K k2, V v2, K k3, V v3, K k4, V v4, K k5, V v5, K k6, V v6, K k7, V v7, K k8, V v8, K k9, V v9) {
        return new MapBuilder<K, V>().with(mapEntryFor(k1, v1), mapEntryFor(k2, v2), mapEntryFor(k3, v3), mapEntryFor(k4, v4), mapEntryFor(k5, v5), mapEntryFor(k6, v6), mapEntryFor(k7, v7), mapEntryFor(k8, v8), mapEntryFor(k9, v9)).build();
    }
    public static <K, V> Map<K, V> mapWith(K k1, V v1, K k2, V v2, K k3, V v3, K k4, V v4, K k5, V v5, K k6, V v6, K k7, V v7, K k8, V v8, K k9, V v9, K k10, V v10) {
        return new MapBuilder<K, V>().with(mapEntryFor(k1, v1), mapEntryFor(k2, v2), mapEntryFor(k3, v3), mapEntryFor(k4, v4), mapEntryFor(k5, v5), mapEntryFor(k6, v6), mapEntryFor(k7, v7), mapEntryFor(k8, v8), mapEntryFor(k9, v9), mapEntryFor(k10, v10)).build();
    }
>>>>>>> 6ccff80b

    public static <K, V> Map<K, V> mapWith(Map.Entry<K, V> e1) { return mapFromEntries(iterableWith(e1)); }
    public static <K, V> Map<K, V> mapWith(Map.Entry<K, V> e1, Map.Entry<K, V> e2) { return mapFromEntries(iterableWith(e1, e2)); }
    public static <K, V> Map<K, V> mapWith(Map.Entry<K, V> e1, Map.Entry<K, V> e2, Map.Entry<K, V> e3) { return mapFromEntries(iterableWith(e1, e2, e3)); }
    public static <K, V> Map<K, V> mapWith(Map.Entry<K, V> e1, Map.Entry<K, V> e2, Map.Entry<K, V> e3, Map.Entry<K, V> e4) { return mapFromEntries(iterableWith(e1, e2, e3, e4)); }
    public static <K, V> Map<K, V> mapWith(Map.Entry<K, V> e1, Map.Entry<K, V> e2, Map.Entry<K, V> e3, Map.Entry<K, V> e4, Map.Entry<K, V> e5) { return mapFromEntries(iterableWith(e1, e2, e3, e4, e5)); }
    public static <K, V> Map<K, V> mapWith(Map.Entry<K, V> e1, Map.Entry<K, V> e2, Map.Entry<K, V> e3, Map.Entry<K, V> e4, Map.Entry<K, V> e5, Map.Entry<K, V> e6) { return mapFromEntries(iterableWith(e1, e2, e3, e4, e5, e6)); }
    public static <K, V> Map<K, V> mapWith(Map.Entry<K, V> e1, Map.Entry<K, V> e2, Map.Entry<K, V> e3, Map.Entry<K, V> e4, Map.Entry<K, V> e5, Map.Entry<K, V> e6, Map.Entry<K, V> e7) { return mapFromEntries(iterableWith(e1, e2, e3, e4, e5, e6, e7)); }
    public static <K, V> Map<K, V> mapWith(Map.Entry<K, V> e1, Map.Entry<K, V> e2, Map.Entry<K, V> e3, Map.Entry<K, V> e4, Map.Entry<K, V> e5, Map.Entry<K, V> e6, Map.Entry<K, V> e7, Map.Entry<K, V> e8) { return mapFromEntries(iterableWith(e1, e2, e3, e4, e5, e6, e7, e8)); }
    public static <K, V> Map<K, V> mapWith(Map.Entry<K, V> e1, Map.Entry<K, V> e2, Map.Entry<K, V> e3, Map.Entry<K, V> e4, Map.Entry<K, V> e5, Map.Entry<K, V> e6, Map.Entry<K, V> e7, Map.Entry<K, V> e8, Map.Entry<K, V> e9) { return mapFromEntries(iterableWith(e1, e2, e3, e4, e5, e6, e7, e8, e9)); }
    public static <K, V> Map<K, V> mapWith(Map.Entry<K, V> e1, Map.Entry<K, V> e2, Map.Entry<K, V> e3, Map.Entry<K, V> e4, Map.Entry<K, V> e5, Map.Entry<K, V> e6, Map.Entry<K, V> e7, Map.Entry<K, V> e8, Map.Entry<K, V> e9, Map.Entry<K, V> e10) { return mapFromEntries(iterableWith(e1, e2, e3, e4, e5, e6, e7, e8, e9, e10)); }
    public static <K, V> Map<K, V> mapWith(Map.Entry<K, V> e1, Map.Entry<K, V> e2, Map.Entry<K, V> e3, Map.Entry<K, V> e4, Map.Entry<K, V> e5, Map.Entry<K, V> e6, Map.Entry<K, V> e7, Map.Entry<K, V> e8, Map.Entry<K, V> e9, Map.Entry<K, V> e10, Map.Entry<K, V>... e11on) { return mapBuilderFromEntries(iterableWith(e1, e2, e3, e4, e5, e6, e7, e8, e9, e10)).and(e11on).build(); }

    public static <K, V> Map<K, V> mapWith(Pair<K, V> e1) { return mapFromTuples(iterableWith(e1)); }
    public static <K, V> Map<K, V> mapWith(Pair<K, V> e1, Pair<K, V> e2) { return mapFromTuples(iterableWith(e1, e2)); }
    public static <K, V> Map<K, V> mapWith(Pair<K, V> e1, Pair<K, V> e2, Pair<K, V> e3) { return mapFromTuples(iterableWith(e1, e2, e3)); }
    public static <K, V> Map<K, V> mapWith(Pair<K, V> e1, Pair<K, V> e2, Pair<K, V> e3, Pair<K, V> e4) { return mapFromTuples(iterableWith(e1, e2, e3, e4)); }
    public static <K, V> Map<K, V> mapWith(Pair<K, V> e1, Pair<K, V> e2, Pair<K, V> e3, Pair<K, V> e4, Pair<K, V> e5) { return mapFromTuples(iterableWith(e1, e2, e3, e4, e5)); }
    public static <K, V> Map<K, V> mapWith(Pair<K, V> e1, Pair<K, V> e2, Pair<K, V> e3, Pair<K, V> e4, Pair<K, V> e5, Pair<K, V> e6) { return mapFromTuples(iterableWith(e1, e2, e3, e4, e5, e6)); }
    public static <K, V> Map<K, V> mapWith(Pair<K, V> e1, Pair<K, V> e2, Pair<K, V> e3, Pair<K, V> e4, Pair<K, V> e5, Pair<K, V> e6, Pair<K, V> e7) { return mapFromTuples(iterableWith(e1, e2, e3, e4, e5, e6, e7)); }
    public static <K, V> Map<K, V> mapWith(Pair<K, V> e1, Pair<K, V> e2, Pair<K, V> e3, Pair<K, V> e4, Pair<K, V> e5, Pair<K, V> e6, Pair<K, V> e7, Pair<K, V> e8) { return mapFromTuples(iterableWith(e1, e2, e3, e4, e5, e6, e7, e8)); }
    public static <K, V> Map<K, V> mapWith(Pair<K, V> e1, Pair<K, V> e2, Pair<K, V> e3, Pair<K, V> e4, Pair<K, V> e5, Pair<K, V> e6, Pair<K, V> e7, Pair<K, V> e8, Pair<K, V> e9) { return mapFromTuples(iterableWith(e1, e2, e3, e4, e5, e6, e7, e8, e9)); }
    public static <K, V> Map<K, V> mapWith(Pair<K, V> e1, Pair<K, V> e2, Pair<K, V> e3, Pair<K, V> e4, Pair<K, V> e5, Pair<K, V> e6, Pair<K, V> e7, Pair<K, V> e8, Pair<K, V> e9, Pair<K, V> e10) { return mapFromTuples(iterableWith(e1, e2, e3, e4, e5, e6, e7, e8, e9, e10)); }
    public static <K, V> Map<K, V> mapWith(Pair<K, V> e1, Pair<K, V> e2, Pair<K, V> e3, Pair<K, V> e4, Pair<K, V> e5, Pair<K, V> e6, Pair<K, V> e7, Pair<K, V> e8, Pair<K, V> e9, Pair<K, V> e10, Pair<K, V>... e11on) { return mapBuilderFromTuples(iterableWith(e1, e2, e3, e4, e5, e6, e7, e8, e9, e10)).andPairs(e11on).build(); }
<<<<<<< HEAD
    
    public static <K, V> MapBuilder<K, V> mapBuilderWith(K k1, V v1) { return new MapBuilder<K, V>().with(mapEntryFor(k1, v1)); }
    public static <K, V> MapBuilder<K, V> mapBuilderWith(K k1, V v1, K k2, V v2) { return new MapBuilder<K, V>().with(mapEntryFor(k1, v1), mapEntryFor(k2, v2)); }
    public static <K, V> MapBuilder<K, V> mapBuilderWith(K k1, V v1, K k2, V v2, K k3, V v3) { return new MapBuilder<K, V>().with(mapEntryFor(k1, v1), mapEntryFor(k2, v2), mapEntryFor(k3, v3)); }
    public static <K, V> MapBuilder<K, V> mapBuilderWith(K k1, V v1, K k2, V v2, K k3, V v3, K k4, V v4) { return new MapBuilder<K, V>().with(mapEntryFor(k1, v1), mapEntryFor(k2, v2), mapEntryFor(k3, v3), mapEntryFor(k4, v4)); }
    public static <K, V> MapBuilder<K, V> mapBuilderWith(K k1, V v1, K k2, V v2, K k3, V v3, K k4, V v4, K k5, V v5) { return new MapBuilder<K, V>().with(mapEntryFor(k1, v1), mapEntryFor(k2, v2), mapEntryFor(k3, v3), mapEntryFor(k4, v4), mapEntryFor(k5, v5)); }
    public static <K, V> MapBuilder<K, V> mapBuilderWith(K k1, V v1, K k2, V v2, K k3, V v3, K k4, V v4, K k5, V v5, K k6, V v6) { return new MapBuilder<K, V>().with(mapEntryFor(k1, v1), mapEntryFor(k2, v2), mapEntryFor(k3, v3), mapEntryFor(k4, v4), mapEntryFor(k5, v5), mapEntryFor(k6, v6)); }
    public static <K, V> MapBuilder<K, V> mapBuilderWith(K k1, V v1, K k2, V v2, K k3, V v3, K k4, V v4, K k5, V v5, K k6, V v6, K k7, V v7) { return new MapBuilder<K, V>().with(mapEntryFor(k1, v1), mapEntryFor(k2, v2), mapEntryFor(k3, v3), mapEntryFor(k4, v4), mapEntryFor(k5, v5), mapEntryFor(k6, v6), mapEntryFor(k7, v7)); }
    public static <K, V> MapBuilder<K, V> mapBuilderWith(K k1, V v1, K k2, V v2, K k3, V v3, K k4, V v4, K k5, V v5, K k6, V v6, K k7, V v7, K k8, V v8) { return new MapBuilder<K, V>().with(mapEntryFor(k1, v1), mapEntryFor(k2, v2), mapEntryFor(k3, v3), mapEntryFor(k4, v4), mapEntryFor(k5, v5), mapEntryFor(k6, v6), mapEntryFor(k7, v7), mapEntryFor(k8, v8)); }
    public static <K, V> MapBuilder<K, V> mapBuilderWith(K k1, V v1, K k2, V v2, K k3, V v3, K k4, V v4, K k5, V v5, K k6, V v6, K k7, V v7, K k8, V v8, K k9, V v9) { return new MapBuilder<K, V>().with(mapEntryFor(k1, v1), mapEntryFor(k2, v2), mapEntryFor(k3, v3), mapEntryFor(k4, v4), mapEntryFor(k5, v5), mapEntryFor(k6, v6), mapEntryFor(k7, v7), mapEntryFor(k8, v8), mapEntryFor(k9, v9)); }
    public static <K, V> MapBuilder<K, V> mapBuilderWith(K k1, V v1, K k2, V v2, K k3, V v3, K k4, V v4, K k5, V v5, K k6, V v6, K k7, V v7, K k8, V v8, K k9, V v9, K k10, V v10) { return new MapBuilder<K, V>().with(mapEntryFor(k1, v1), mapEntryFor(k2, v2), mapEntryFor(k3, v3), mapEntryFor(k4, v4), mapEntryFor(k5, v5), mapEntryFor(k6, v6), mapEntryFor(k7, v7), mapEntryFor(k8, v8), mapEntryFor(k9, v9), mapEntryFor(k10, v10)); }
=======

    public static <K, V> MapBuilder<K, V> mapBuilderWith(K k1, V v1) {
        return new MapBuilder<K, V>().with(mapEntryFor(k1, v1));
    }
    public static <K, V> MapBuilder<K, V> mapBuilderWith(K k1, V v1, K k2, V v2) {
        return new MapBuilder<K, V>().with(mapEntryFor(k1, v1), mapEntryFor(k2, v2));
    }
    public static <K, V> MapBuilder<K, V> mapBuilderWith(K k1, V v1, K k2, V v2, K k3, V v3) {
        return new MapBuilder<K, V>().with(mapEntryFor(k1, v1), mapEntryFor(k2, v2), mapEntryFor(k3, v3));
    }
    public static <K, V> MapBuilder<K, V> mapBuilderWith(K k1, V v1, K k2, V v2, K k3, V v3, K k4, V v4) {
        return new MapBuilder<K, V>().with(mapEntryFor(k1, v1), mapEntryFor(k2, v2), mapEntryFor(k3, v3), mapEntryFor(k4, v4));
    }
    public static <K, V> MapBuilder<K, V> mapBuilderWith(K k1, V v1, K k2, V v2, K k3, V v3, K k4, V v4, K k5, V v5) {
        return new MapBuilder<K, V>().with(mapEntryFor(k1, v1), mapEntryFor(k2, v2), mapEntryFor(k3, v3), mapEntryFor(k4, v4), mapEntryFor(k5, v5));
    }
    public static <K, V> MapBuilder<K, V> mapBuilderWith(K k1, V v1, K k2, V v2, K k3, V v3, K k4, V v4, K k5, V v5, K k6, V v6) {
        return new MapBuilder<K, V>().with(mapEntryFor(k1, v1), mapEntryFor(k2, v2), mapEntryFor(k3, v3), mapEntryFor(k4, v4), mapEntryFor(k5, v5), mapEntryFor(k6, v6));
    }
    public static <K, V> MapBuilder<K, V> mapBuilderWith(K k1, V v1, K k2, V v2, K k3, V v3, K k4, V v4, K k5, V v5, K k6, V v6, K k7, V v7) {
        return new MapBuilder<K, V>().with(mapEntryFor(k1, v1), mapEntryFor(k2, v2), mapEntryFor(k3, v3), mapEntryFor(k4, v4), mapEntryFor(k5, v5), mapEntryFor(k6, v6), mapEntryFor(k7, v7));
    }
    public static <K, V> MapBuilder<K, V> mapBuilderWith(K k1, V v1, K k2, V v2, K k3, V v3, K k4, V v4, K k5, V v5, K k6, V v6, K k7, V v7, K k8, V v8) {
        return new MapBuilder<K, V>().with(mapEntryFor(k1, v1), mapEntryFor(k2, v2), mapEntryFor(k3, v3), mapEntryFor(k4, v4), mapEntryFor(k5, v5), mapEntryFor(k6, v6), mapEntryFor(k7, v7), mapEntryFor(k8, v8));
    }
    public static <K, V> MapBuilder<K, V> mapBuilderWith(K k1, V v1, K k2, V v2, K k3, V v3, K k4, V v4, K k5, V v5, K k6, V v6, K k7, V v7, K k8, V v8, K k9, V v9) {
        return new MapBuilder<K, V>().with(mapEntryFor(k1, v1), mapEntryFor(k2, v2), mapEntryFor(k3, v3), mapEntryFor(k4, v4), mapEntryFor(k5, v5), mapEntryFor(k6, v6), mapEntryFor(k7, v7), mapEntryFor(k8, v8), mapEntryFor(k9, v9));
    }
    public static <K, V> MapBuilder<K, V> mapBuilderWith(K k1, V v1, K k2, V v2, K k3, V v3, K k4, V v4, K k5, V v5, K k6, V v6, K k7, V v7, K k8, V v8, K k9, V v9, K k10, V v10) {
        return new MapBuilder<K, V>().with(mapEntryFor(k1, v1), mapEntryFor(k2, v2), mapEntryFor(k3, v3), mapEntryFor(k4, v4), mapEntryFor(k5, v5), mapEntryFor(k6, v6), mapEntryFor(k7, v7), mapEntryFor(k8, v8), mapEntryFor(k9, v9), mapEntryFor(k10, v10));
    }
>>>>>>> 6ccff80b

    public static <K, V> MapBuilder<K, V> mapBuilderWith(Map.Entry<K, V> e1) { return mapBuilderFromEntries(iterableWith(e1)); }
    public static <K, V> MapBuilder<K, V> mapBuilderWith(Map.Entry<K, V> e1, Map.Entry<K, V> e2) { return mapBuilderFromEntries(iterableWith(e1, e2)); }
    public static <K, V> MapBuilder<K, V> mapBuilderWith(Map.Entry<K, V> e1, Map.Entry<K, V> e2, Map.Entry<K, V> e3) { return mapBuilderFromEntries(iterableWith(e1, e2, e3)); }
    public static <K, V> MapBuilder<K, V> mapBuilderWith(Map.Entry<K, V> e1, Map.Entry<K, V> e2, Map.Entry<K, V> e3, Map.Entry<K, V> e4) { return mapBuilderFromEntries(iterableWith(e1, e2, e3, e4)); }
    public static <K, V> MapBuilder<K, V> mapBuilderWith(Map.Entry<K, V> e1, Map.Entry<K, V> e2, Map.Entry<K, V> e3, Map.Entry<K, V> e4, Map.Entry<K, V> e5) { return mapBuilderFromEntries(iterableWith(e1, e2, e3, e4, e5)); }
    public static <K, V> MapBuilder<K, V> mapBuilderWith(Map.Entry<K, V> e1, Map.Entry<K, V> e2, Map.Entry<K, V> e3, Map.Entry<K, V> e4, Map.Entry<K, V> e5, Map.Entry<K, V> e6) { return mapBuilderFromEntries(iterableWith(e1, e2, e3, e4, e5, e6)); }
    public static <K, V> MapBuilder<K, V> mapBuilderWith(Map.Entry<K, V> e1, Map.Entry<K, V> e2, Map.Entry<K, V> e3, Map.Entry<K, V> e4, Map.Entry<K, V> e5, Map.Entry<K, V> e6, Map.Entry<K, V> e7) { return mapBuilderFromEntries(iterableWith(e1, e2, e3, e4, e5, e6, e7)); }
    public static <K, V> MapBuilder<K, V> mapBuilderWith(Map.Entry<K, V> e1, Map.Entry<K, V> e2, Map.Entry<K, V> e3, Map.Entry<K, V> e4, Map.Entry<K, V> e5, Map.Entry<K, V> e6, Map.Entry<K, V> e7, Map.Entry<K, V> e8) { return mapBuilderFromEntries(iterableWith(e1, e2, e3, e4, e5, e6, e7, e8)); }
    public static <K, V> MapBuilder<K, V> mapBuilderWith(Map.Entry<K, V> e1, Map.Entry<K, V> e2, Map.Entry<K, V> e3, Map.Entry<K, V> e4, Map.Entry<K, V> e5, Map.Entry<K, V> e6, Map.Entry<K, V> e7, Map.Entry<K, V> e8, Map.Entry<K, V> e9) { return mapBuilderFromEntries(iterableWith(e1, e2, e3, e4, e5, e6, e7, e8, e9)); }
    public static <K, V> MapBuilder<K, V> mapBuilderWith(Map.Entry<K, V> e1, Map.Entry<K, V> e2, Map.Entry<K, V> e3, Map.Entry<K, V> e4, Map.Entry<K, V> e5, Map.Entry<K, V> e6, Map.Entry<K, V> e7, Map.Entry<K, V> e8, Map.Entry<K, V> e9, Map.Entry<K, V> e10) { return mapBuilderFromEntries(iterableWith(e1, e2, e3, e4, e5, e6, e7, e8, e9, e10)); }
    public static <K, V> MapBuilder<K, V> mapBuilderWith(Map.Entry<K, V> e1, Map.Entry<K, V> e2, Map.Entry<K, V> e3, Map.Entry<K, V> e4, Map.Entry<K, V> e5, Map.Entry<K, V> e6, Map.Entry<K, V> e7, Map.Entry<K, V> e8, Map.Entry<K, V> e9, Map.Entry<K, V> e10, Map.Entry<K, V>... e11on) { return mapBuilderFromEntries(iterableWith(e1, e2, e3, e4, e5, e6, e7, e8, e9, e10)).and(e11on); }

    public static <K, V> MapBuilder<K, V> mapBuilderWith(Pair<K, V> e1) { return mapBuilderFromTuples(iterableWith(e1)); }
    public static <K, V> MapBuilder<K, V> mapBuilderWith(Pair<K, V> e1, Pair<K, V> e2) { return mapBuilderFromTuples(iterableWith(e1, e2)); }
    public static <K, V> MapBuilder<K, V> mapBuilderWith(Pair<K, V> e1, Pair<K, V> e2, Pair<K, V> e3) { return mapBuilderFromTuples(iterableWith(e1, e2, e3)); }
    public static <K, V> MapBuilder<K, V> mapBuilderWith(Pair<K, V> e1, Pair<K, V> e2, Pair<K, V> e3, Pair<K, V> e4) { return mapBuilderFromTuples(iterableWith(e1, e2, e3, e4)); }
    public static <K, V> MapBuilder<K, V> mapBuilderWith(Pair<K, V> e1, Pair<K, V> e2, Pair<K, V> e3, Pair<K, V> e4, Pair<K, V> e5) { return mapBuilderFromTuples(iterableWith(e1, e2, e3, e4, e5)); }
    public static <K, V> MapBuilder<K, V> mapBuilderWith(Pair<K, V> e1, Pair<K, V> e2, Pair<K, V> e3, Pair<K, V> e4, Pair<K, V> e5, Pair<K, V> e6) { return mapBuilderFromTuples(iterableWith(e1, e2, e3, e4, e5, e6)); }
    public static <K, V> MapBuilder<K, V> mapBuilderWith(Pair<K, V> e1, Pair<K, V> e2, Pair<K, V> e3, Pair<K, V> e4, Pair<K, V> e5, Pair<K, V> e6, Pair<K, V> e7) { return mapBuilderFromTuples(iterableWith(e1, e2, e3, e4, e5, e6, e7)); }
    public static <K, V> MapBuilder<K, V> mapBuilderWith(Pair<K, V> e1, Pair<K, V> e2, Pair<K, V> e3, Pair<K, V> e4, Pair<K, V> e5, Pair<K, V> e6, Pair<K, V> e7, Pair<K, V> e8) { return mapBuilderFromTuples(iterableWith(e1, e2, e3, e4, e5, e6, e7, e8)); }
    public static <K, V> MapBuilder<K, V> mapBuilderWith(Pair<K, V> e1, Pair<K, V> e2, Pair<K, V> e3, Pair<K, V> e4, Pair<K, V> e5, Pair<K, V> e6, Pair<K, V> e7, Pair<K, V> e8, Pair<K, V> e9) { return mapBuilderFromTuples(iterableWith(e1, e2, e3, e4, e5, e6, e7, e8, e9)); }
    public static <K, V> MapBuilder<K, V> mapBuilderWith(Pair<K, V> e1, Pair<K, V> e2, Pair<K, V> e3, Pair<K, V> e4, Pair<K, V> e5, Pair<K, V> e6, Pair<K, V> e7, Pair<K, V> e8, Pair<K, V> e9, Pair<K, V> e10) { return mapBuilderFromTuples(iterableWith(e1, e2, e3, e4, e5, e6, e7, e8, e9, e10)); }
    public static <K, V> MapBuilder<K, V> mapBuilderWith(Pair<K, V> e1, Pair<K, V> e2, Pair<K, V> e3, Pair<K, V> e4, Pair<K, V> e5, Pair<K, V> e6, Pair<K, V> e7, Pair<K, V> e8, Pair<K, V> e9, Pair<K, V> e10, Pair<K, V>... e11on) { return mapBuilderFromTuples(iterableWith(e1, e2, e3, e4, e5, e6, e7, e8, e9, e10)).andPairs(e11on); }
}<|MERGE_RESOLUTION|>--- conflicted
+++ resolved
@@ -1310,7 +1310,6 @@
     @SuppressWarnings("unchecked") public static <E> Iterable<E> iterableWith(E e1, E e2, E e3, E e4, E e5, E e6, E e7, E e8, E e9) { return iterableFrom(asList(e1, e2, e3, e4, e5, e6, e7, e8, e9)); }
     @SuppressWarnings("unchecked") public static <E> Iterable<E> iterableWith(E e1, E e2, E e3, E e4, E e5, E e6, E e7, E e8, E e9, E e10) { return iterableFrom(asList(e1, e2, e3, e4, e5, e6, e7, e8, e9, e10)); }
     @SuppressWarnings("unchecked") public static <E> Iterable<E> iterableWith(E e1, E e2, E e3, E e4, E e5, E e6, E e7, E e8, E e9, E e10, E... e11on) { return iterableBuilderFrom(asList(e1, e2, e3, e4, e5, e6, e7, e8, e9, e10)).with(asList(e11on)).build(); }
-<<<<<<< HEAD
     
     public static <E> IterableBuilder<E> iterableBuilderWith(E e) { return iterableBuilderFrom(iterableWith(e)); }
     public static <E> IterableBuilder<E> iterableBuilderWith(E e1, E e2) { return iterableBuilderFrom(iterableWith(e1, e2)); }
@@ -1454,171 +1453,6 @@
     public static <K, V> Map<K, V> mapWith(K k1, V v1, K k2, V v2, K k3, V v3, K k4, V v4, K k5, V v5, K k6, V v6, K k7, V v7, K k8, V v8) { return new MapBuilder<K, V>().with(mapEntryFor(k1, v1), mapEntryFor(k2, v2), mapEntryFor(k3, v3), mapEntryFor(k4, v4), mapEntryFor(k5, v5), mapEntryFor(k6, v6), mapEntryFor(k7, v7), mapEntryFor(k8, v8)).build(); }
     public static <K, V> Map<K, V> mapWith(K k1, V v1, K k2, V v2, K k3, V v3, K k4, V v4, K k5, V v5, K k6, V v6, K k7, V v7, K k8, V v8, K k9, V v9) { return new MapBuilder<K, V>().with(mapEntryFor(k1, v1), mapEntryFor(k2, v2), mapEntryFor(k3, v3), mapEntryFor(k4, v4), mapEntryFor(k5, v5), mapEntryFor(k6, v6), mapEntryFor(k7, v7), mapEntryFor(k8, v8), mapEntryFor(k9, v9)).build(); }
     public static <K, V> Map<K, V> mapWith(K k1, V v1, K k2, V v2, K k3, V v3, K k4, V v4, K k5, V v5, K k6, V v6, K k7, V v7, K k8, V v8, K k9, V v9, K k10, V v10) { return new MapBuilder<K, V>().with(mapEntryFor(k1, v1), mapEntryFor(k2, v2), mapEntryFor(k3, v3), mapEntryFor(k4, v4), mapEntryFor(k5, v5), mapEntryFor(k6, v6), mapEntryFor(k7, v7), mapEntryFor(k8, v8), mapEntryFor(k9, v9), mapEntryFor(k10, v10)).build(); }
-=======
-
-    @SuppressWarnings("unchecked") public static <E> IterableBuilder<E> iterableBuilderWith(E e) { return iterableBuilderFrom(asList(e)); }
-    @SuppressWarnings("unchecked") public static <E> IterableBuilder<E> iterableBuilderWith(E e1, E e2) { return iterableBuilderFrom(asList(e1, e2)); }
-    @SuppressWarnings("unchecked") public static <E> IterableBuilder<E> iterableBuilderWith(E e1, E e2, E e3) { return iterableBuilderFrom(asList(e1, e2, e3)); }
-    @SuppressWarnings("unchecked") public static <E> IterableBuilder<E> iterableBuilderWith(E e1, E e2, E e3, E e4) { return iterableBuilderFrom(asList(e1, e2, e3, e4)); }
-    @SuppressWarnings("unchecked") public static <E> IterableBuilder<E> iterableBuilderWith(E e1, E e2, E e3, E e4, E e5) { return iterableBuilderFrom(asList(e1, e2, e3, e4, e5)); }
-    @SuppressWarnings("unchecked") public static <E> IterableBuilder<E> iterableBuilderWith(E e1, E e2, E e3, E e4, E e5, E e6) { return iterableBuilderFrom(asList(e1, e2, e3, e4, e5, e6)); }
-    @SuppressWarnings("unchecked") public static <E> IterableBuilder<E> iterableBuilderWith(E e1, E e2, E e3, E e4, E e5, E e6, E e7) { return iterableBuilderFrom(asList(e1, e2, e3, e4, e5, e6, e7)); }
-    @SuppressWarnings("unchecked") public static <E> IterableBuilder<E> iterableBuilderWith(E e1, E e2, E e3, E e4, E e5, E e6, E e7, E e8) { return iterableBuilderFrom(asList(e1, e2, e3, e4, e5, e6, e7, e8)); }
-    @SuppressWarnings("unchecked") public static <E> IterableBuilder<E> iterableBuilderWith(E e1, E e2, E e3, E e4, E e5, E e6, E e7, E e8, E e9) { return iterableBuilderFrom(asList(e1, e2, e3, e4, e5, e6, e7, e8, e9)); }
-    @SuppressWarnings("unchecked") public static <E> IterableBuilder<E> iterableBuilderWith(E e1, E e2, E e3, E e4, E e5, E e6, E e7, E e8, E e9, E e10) { return iterableBuilderFrom(asList(e1, e2, e3, e4, e5, e6, e7, e8, e9, e10)); }
-    @SuppressWarnings("unchecked") public static <E> IterableBuilder<E> iterableBuilderWith(E e1, E e2, E e3, E e4, E e5, E e6, E e7, E e8, E e9, E e10, E... e11on) { return iterableBuilderFrom(asList(e1, e2, e3, e4, e5, e6, e7, e8, e9, e10)).with(asList(e11on)); }
-
-    @SuppressWarnings("unchecked") public static <E> Iterator<E> iteratorWith(E e) { return iteratorFrom(asList(e)); }
-    @SuppressWarnings("unchecked") public static <E> Iterator<E> iteratorWith(E e1, E e2) { return iteratorFrom(asList(e1, e2)); }
-    @SuppressWarnings("unchecked") public static <E> Iterator<E> iteratorWith(E e1, E e2, E e3) { return iteratorFrom(asList(e1, e2, e3)); }
-    @SuppressWarnings("unchecked") public static <E> Iterator<E> iteratorWith(E e1, E e2, E e3, E e4) { return iteratorFrom(asList(e1, e2, e3, e4)); }
-    @SuppressWarnings("unchecked") public static <E> Iterator<E> iteratorWith(E e1, E e2, E e3, E e4, E e5) { return iteratorFrom(asList(e1, e2, e3, e4, e5)); }
-    @SuppressWarnings("unchecked") public static <E> Iterator<E> iteratorWith(E e1, E e2, E e3, E e4, E e5, E e6) { return iteratorFrom(asList(e1, e2, e3, e4, e5, e6)); }
-    @SuppressWarnings("unchecked") public static <E> Iterator<E> iteratorWith(E e1, E e2, E e3, E e4, E e5, E e6, E e7) { return iteratorFrom(asList(e1, e2, e3, e4, e5, e6, e7)); }
-    @SuppressWarnings("unchecked") public static <E> Iterator<E> iteratorWith(E e1, E e2, E e3, E e4, E e5, E e6, E e7, E e8) { return iteratorFrom(asList(e1, e2, e3, e4, e5, e6, e7, e8)); }
-    @SuppressWarnings("unchecked") public static <E> Iterator<E> iteratorWith(E e1, E e2, E e3, E e4, E e5, E e6, E e7, E e8, E e9) { return iteratorFrom(asList(e1, e2, e3, e4, e5, e6, e7, e8, e9)); }
-    @SuppressWarnings("unchecked") public static <E> Iterator<E> iteratorWith(E e1, E e2, E e3, E e4, E e5, E e6, E e7, E e8, E e9, E e10) { return iteratorFrom(asList(e1, e2, e3, e4, e5, e6, e7, e8, e9, e10)); }
-    @SuppressWarnings("unchecked") public static <E> Iterator<E> iteratorWith(E e1, E e2, E e3, E e4, E e5, E e6, E e7, E e8, E e9, E e10, E... e11on) { return iteratorBuilderFrom(asList(e1, e2, e3, e4, e5, e6, e7, e8, e9, e10)).with(asList(e11on)).build(); }
-
-    @SuppressWarnings("unchecked") public static <E> IteratorBuilder<E> iteratorBuilderWith(E e) { return iteratorBuilderFrom(asList(e)); }
-    @SuppressWarnings("unchecked") public static <E> IteratorBuilder<E> iteratorBuilderWith(E e1, E e2) { return iteratorBuilderFrom(asList(e1, e2)); }
-    @SuppressWarnings("unchecked") public static <E> IteratorBuilder<E> iteratorBuilderWith(E e1, E e2, E e3) { return iteratorBuilderFrom(asList(e1, e2, e3)); }
-    @SuppressWarnings("unchecked") public static <E> IteratorBuilder<E> iteratorBuilderWith(E e1, E e2, E e3, E e4) { return iteratorBuilderFrom(asList(e1, e2, e3, e4)); }
-    @SuppressWarnings("unchecked") public static <E> IteratorBuilder<E> iteratorBuilderWith(E e1, E e2, E e3, E e4, E e5) { return iteratorBuilderFrom(asList(e1, e2, e3, e4, e5)); }
-    @SuppressWarnings("unchecked") public static <E> IteratorBuilder<E> iteratorBuilderWith(E e1, E e2, E e3, E e4, E e5, E e6) { return iteratorBuilderFrom(asList(e1, e2, e3, e4, e5, e6)); }
-    @SuppressWarnings("unchecked") public static <E> IteratorBuilder<E> iteratorBuilderWith(E e1, E e2, E e3, E e4, E e5, E e6, E e7) { return iteratorBuilderFrom(asList(e1, e2, e3, e4, e5, e6, e7)); }
-    @SuppressWarnings("unchecked") public static <E> IteratorBuilder<E> iteratorBuilderWith(E e1, E e2, E e3, E e4, E e5, E e6, E e7, E e8) { return iteratorBuilderFrom(asList(e1, e2, e3, e4, e5, e6, e7, e8)); }
-    @SuppressWarnings("unchecked") public static <E> IteratorBuilder<E> iteratorBuilderWith(E e1, E e2, E e3, E e4, E e5, E e6, E e7, E e8, E e9) { return iteratorBuilderFrom(asList(e1, e2, e3, e4, e5, e6, e7, e8, e9)); }
-    @SuppressWarnings("unchecked") public static <E> IteratorBuilder<E> iteratorBuilderWith(E e1, E e2, E e3, E e4, E e5, E e6, E e7, E e8, E e9, E e10) { return iteratorBuilderFrom(asList(e1, e2, e3, e4, e5, e6, e7, e8, e9, e10)); }
-    @SuppressWarnings("unchecked") public static <E> IteratorBuilder<E> iteratorBuilderWith(E e1, E e2, E e3, E e4, E e5, E e6, E e7, E e8, E e9, E e10, E... e11on) { return iteratorBuilderFrom(asList(e1, e2, e3, e4, e5, e6, e7, e8, e9, e10)).with(asList(e11on)); }
-
-    @SuppressWarnings("unchecked") public static <E> Collection<E> collectionWith(E e) { return collectionFrom(asList(e)); }
-    @SuppressWarnings("unchecked") public static <E> Collection<E> collectionWith(E e1, E e2) { return collectionFrom(asList(e1, e2)); }
-    @SuppressWarnings("unchecked") public static <E> Collection<E> collectionWith(E e1, E e2, E e3) { return collectionFrom(asList(e1, e2, e3)); }
-    @SuppressWarnings("unchecked") public static <E> Collection<E> collectionWith(E e1, E e2, E e3, E e4) { return collectionFrom(asList(e1, e2, e3, e4)); }
-    @SuppressWarnings("unchecked") public static <E> Collection<E> collectionWith(E e1, E e2, E e3, E e4, E e5) { return collectionFrom(asList(e1, e2, e3, e4, e5)); }
-    @SuppressWarnings("unchecked") public static <E> Collection<E> collectionWith(E e1, E e2, E e3, E e4, E e5, E e6) { return collectionFrom(asList(e1, e2, e3, e4, e5, e6)); }
-    @SuppressWarnings("unchecked") public static <E> Collection<E> collectionWith(E e1, E e2, E e3, E e4, E e5, E e6, E e7) { return collectionFrom(asList(e1, e2, e3, e4, e5, e6, e7)); }
-    @SuppressWarnings("unchecked") public static <E> Collection<E> collectionWith(E e1, E e2, E e3, E e4, E e5, E e6, E e7, E e8) { return collectionFrom(asList(e1, e2, e3, e4, e5, e6, e7, e8)); }
-    @SuppressWarnings("unchecked") public static <E> Collection<E> collectionWith(E e1, E e2, E e3, E e4, E e5, E e6, E e7, E e8, E e9) { return collectionFrom(asList(e1, e2, e3, e4, e5, e6, e7, e8, e9)); }
-    @SuppressWarnings("unchecked") public static <E> Collection<E> collectionWith(E e1, E e2, E e3, E e4, E e5, E e6, E e7, E e8, E e9, E e10) { return collectionFrom(asList(e1, e2, e3, e4, e5, e6, e7, e8, e9, e10)); }
-    @SuppressWarnings("unchecked") public static <E> Collection<E> collectionWith(E e1, E e2, E e3, E e4, E e5, E e6, E e7, E e8, E e9, E e10, E... e11on) { return collectionBuilderFrom(asList(e1, e2, e3, e4, e5, e6, e7, e8, e9, e10)).with(asList(e11on)).build(); }
-
-    @SuppressWarnings("unchecked") public static <E> CollectionBuilder<E> collectionBuilderWith(E e) { return collectionBuilderFrom(asList(e)); }
-    @SuppressWarnings("unchecked") public static <E> CollectionBuilder<E> collectionBuilderWith(E e1, E e2) { return collectionBuilderFrom(asList(e1, e2)); }
-    @SuppressWarnings("unchecked") public static <E> CollectionBuilder<E> collectionBuilderWith(E e1, E e2, E e3) { return collectionBuilderFrom(asList(e1, e2, e3)); }
-    @SuppressWarnings("unchecked") public static <E> CollectionBuilder<E> collectionBuilderWith(E e1, E e2, E e3, E e4) { return collectionBuilderFrom(asList(e1, e2, e3, e4)); }
-    @SuppressWarnings("unchecked") public static <E> CollectionBuilder<E> collectionBuilderWith(E e1, E e2, E e3, E e4, E e5) { return collectionBuilderFrom(asList(e1, e2, e3, e4, e5)); }
-    @SuppressWarnings("unchecked") public static <E> CollectionBuilder<E> collectionBuilderWith(E e1, E e2, E e3, E e4, E e5, E e6) { return collectionBuilderFrom(asList(e1, e2, e3, e4, e5, e6)); }
-    @SuppressWarnings("unchecked") public static <E> CollectionBuilder<E> collectionBuilderWith(E e1, E e2, E e3, E e4, E e5, E e6, E e7) { return collectionBuilderFrom(asList(e1, e2, e3, e4, e5, e6, e7)); }
-    @SuppressWarnings("unchecked") public static <E> CollectionBuilder<E> collectionBuilderWith(E e1, E e2, E e3, E e4, E e5, E e6, E e7, E e8) { return collectionBuilderFrom(asList(e1, e2, e3, e4, e5, e6, e7, e8)); }
-    @SuppressWarnings("unchecked") public static <E> CollectionBuilder<E> collectionBuilderWith(E e1, E e2, E e3, E e4, E e5, E e6, E e7, E e8, E e9) { return collectionBuilderFrom(asList(e1, e2, e3, e4, e5, e6, e7, e8, e9)); }
-    @SuppressWarnings("unchecked") public static <E> CollectionBuilder<E> collectionBuilderWith(E e1, E e2, E e3, E e4, E e5, E e6, E e7, E e8, E e9, E e10) { return collectionBuilderFrom(asList(e1, e2, e3, e4, e5, e6, e7, e8, e9, e10)); }
-    @SuppressWarnings("unchecked") public static <E> CollectionBuilder<E> collectionBuilderWith(E e1, E e2, E e3, E e4, E e5, E e6, E e7, E e8, E e9, E e10, E... e11on) { return collectionBuilderFrom(asList(e1, e2, e3, e4, e5, e6, e7, e8, e9, e10)).with(asList(e11on)); }
-
-    @SuppressWarnings("unchecked") public static <E> List<E> listWith(E e) { return listFrom(asList(e)); }
-    @SuppressWarnings("unchecked") public static <E> List<E> listWith(E e1, E e2) { return listFrom(asList(e1, e2)); }
-    @SuppressWarnings("unchecked") public static <E> List<E> listWith(E e1, E e2, E e3) { return listFrom(asList(e1, e2, e3)); }
-    @SuppressWarnings("unchecked") public static <E> List<E> listWith(E e1, E e2, E e3, E e4) { return listFrom(asList(e1, e2, e3, e4)); }
-    @SuppressWarnings("unchecked") public static <E> List<E> listWith(E e1, E e2, E e3, E e4, E e5) { return listFrom(asList(e1, e2, e3, e4, e5)); }
-    @SuppressWarnings("unchecked") public static <E> List<E> listWith(E e1, E e2, E e3, E e4, E e5, E e6) { return listFrom(asList(e1, e2, e3, e4, e5, e6)); }
-    @SuppressWarnings("unchecked") public static <E> List<E> listWith(E e1, E e2, E e3, E e4, E e5, E e6, E e7) { return listFrom(asList(e1, e2, e3, e4, e5, e6, e7)); }
-    @SuppressWarnings("unchecked") public static <E> List<E> listWith(E e1, E e2, E e3, E e4, E e5, E e6, E e7, E e8) { return listFrom(asList(e1, e2, e3, e4, e5, e6, e7, e8)); }
-    @SuppressWarnings("unchecked") public static <E> List<E> listWith(E e1, E e2, E e3, E e4, E e5, E e6, E e7, E e8, E e9) { return listFrom(asList(e1, e2, e3, e4, e5, e6, e7, e8, e9)); }
-    @SuppressWarnings("unchecked") public static <E> List<E> listWith(E e1, E e2, E e3, E e4, E e5, E e6, E e7, E e8, E e9, E e10) { return listFrom(asList(e1, e2, e3, e4, e5, e6, e7, e8, e9, e10)); }
-    @SuppressWarnings("unchecked") public static <E> List<E> listWith(E e1, E e2, E e3, E e4, E e5, E e6, E e7, E e8, E e9, E e10, E... e11on) { return listBuilderFrom(asList(e1, e2, e3, e4, e5, e6, e7, e8, e9, e10)).with(asList(e11on)).build(); }
-
-    @SuppressWarnings("unchecked") public static <E> ListBuilder<E> listBuilderWith(E e) { return listBuilderFrom(asList(e)); }
-    @SuppressWarnings("unchecked") public static <E> ListBuilder<E> listBuilderWith(E e1, E e2) { return listBuilderFrom(asList(e1, e2)); }
-    @SuppressWarnings("unchecked") public static <E> ListBuilder<E> listBuilderWith(E e1, E e2, E e3) { return listBuilderFrom(asList(e1, e2, e3)); }
-    @SuppressWarnings("unchecked") public static <E> ListBuilder<E> listBuilderWith(E e1, E e2, E e3, E e4) { return listBuilderFrom(asList(e1, e2, e3, e4)); }
-    @SuppressWarnings("unchecked") public static <E> ListBuilder<E> listBuilderWith(E e1, E e2, E e3, E e4, E e5) { return listBuilderFrom(asList(e1, e2, e3, e4, e5)); }
-    @SuppressWarnings("unchecked") public static <E> ListBuilder<E> listBuilderWith(E e1, E e2, E e3, E e4, E e5, E e6) { return listBuilderFrom(asList(e1, e2, e3, e4, e5, e6)); }
-    @SuppressWarnings("unchecked") public static <E> ListBuilder<E> listBuilderWith(E e1, E e2, E e3, E e4, E e5, E e6, E e7) { return listBuilderFrom(asList(e1, e2, e3, e4, e5, e6, e7)); }
-    @SuppressWarnings("unchecked") public static <E> ListBuilder<E> listBuilderWith(E e1, E e2, E e3, E e4, E e5, E e6, E e7, E e8) { return listBuilderFrom(asList(e1, e2, e3, e4, e5, e6, e7, e8)); }
-    @SuppressWarnings("unchecked") public static <E> ListBuilder<E> listBuilderWith(E e1, E e2, E e3, E e4, E e5, E e6, E e7, E e8, E e9) { return listBuilderFrom(asList(e1, e2, e3, e4, e5, e6, e7, e8, e9)); }
-    @SuppressWarnings("unchecked") public static <E> ListBuilder<E> listBuilderWith(E e1, E e2, E e3, E e4, E e5, E e6, E e7, E e8, E e9, E e10) { return listBuilderFrom(asList(e1, e2, e3, e4, e5, e6, e7, e8, e9, e10)); }
-    @SuppressWarnings("unchecked") public static <E> ListBuilder<E> listBuilderWith(E e1, E e2, E e3, E e4, E e5, E e6, E e7, E e8, E e9, E e10, E... e11on) { return listBuilderFrom(asList(e1, e2, e3, e4, e5, e6, e7, e8, e9, e10)).with(asList(e11on)); }
-
-    @SuppressWarnings("unchecked") public static <E> Set<E> setWith(E e) { return setFrom(asList(e)); }
-    @SuppressWarnings("unchecked") public static <E> Set<E> setWith(E e1, E e2) { return setFrom(asList(e1, e2)); }
-    @SuppressWarnings("unchecked") public static <E> Set<E> setWith(E e1, E e2, E e3) { return setFrom(asList(e1, e2, e3)); }
-    @SuppressWarnings("unchecked") public static <E> Set<E> setWith(E e1, E e2, E e3, E e4) { return setFrom(asList(e1, e2, e3, e4)); }
-    @SuppressWarnings("unchecked") public static <E> Set<E> setWith(E e1, E e2, E e3, E e4, E e5) { return setFrom(asList(e1, e2, e3, e4, e5)); }
-    @SuppressWarnings("unchecked") public static <E> Set<E> setWith(E e1, E e2, E e3, E e4, E e5, E e6) { return setFrom(asList(e1, e2, e3, e4, e5, e6)); }
-    @SuppressWarnings("unchecked") public static <E> Set<E> setWith(E e1, E e2, E e3, E e4, E e5, E e6, E e7) { return setFrom(asList(e1, e2, e3, e4, e5, e6, e7)); }
-    @SuppressWarnings("unchecked") public static <E> Set<E> setWith(E e1, E e2, E e3, E e4, E e5, E e6, E e7, E e8) { return setFrom(asList(e1, e2, e3, e4, e5, e6, e7, e8)); }
-    @SuppressWarnings("unchecked") public static <E> Set<E> setWith(E e1, E e2, E e3, E e4, E e5, E e6, E e7, E e8, E e9) { return setFrom(asList(e1, e2, e3, e4, e5, e6, e7, e8, e9)); }
-    @SuppressWarnings("unchecked") public static <E> Set<E> setWith(E e1, E e2, E e3, E e4, E e5, E e6, E e7, E e8, E e9, E e10) { return setFrom(asList(e1, e2, e3, e4, e5, e6, e7, e8, e9, e10)); }
-    @SuppressWarnings("unchecked") public static <E> Set<E> setWith(E e1, E e2, E e3, E e4, E e5, E e6, E e7, E e8, E e9, E e10, E e11on) { return setBuilderFrom(asList(e1, e2, e3, e4, e5, e6, e7, e8, e9, e10)).with(asList(e11on)).build(); }
-
-    @SuppressWarnings("unchecked") public static <E> SetBuilder<E> setBuilderWith(E e) { return setBuilderFrom(asList(e)); }
-    @SuppressWarnings("unchecked") public static <E> SetBuilder<E> setBuilderWith(E e1, E e2) { return setBuilderFrom(asList(e1, e2)); }
-    @SuppressWarnings("unchecked") public static <E> SetBuilder<E> setBuilderWith(E e1, E e2, E e3) { return setBuilderFrom(asList(e1, e2, e3)); }
-    @SuppressWarnings("unchecked") public static <E> SetBuilder<E> setBuilderWith(E e1, E e2, E e3, E e4) { return setBuilderFrom(asList(e1, e2, e3, e4)); }
-    @SuppressWarnings("unchecked") public static <E> SetBuilder<E> setBuilderWith(E e1, E e2, E e3, E e4, E e5) { return setBuilderFrom(asList(e1, e2, e3, e4, e5)); }
-    @SuppressWarnings("unchecked") public static <E> SetBuilder<E> setBuilderWith(E e1, E e2, E e3, E e4, E e5, E e6) { return setBuilderFrom(asList(e1, e2, e3, e4, e5, e6)); }
-    @SuppressWarnings("unchecked") public static <E> SetBuilder<E> setBuilderWith(E e1, E e2, E e3, E e4, E e5, E e6, E e7) { return setBuilderFrom(asList(e1, e2, e3, e4, e5, e6, e7)); }
-    @SuppressWarnings("unchecked") public static <E> SetBuilder<E> setBuilderWith(E e1, E e2, E e3, E e4, E e5, E e6, E e7, E e8) { return setBuilderFrom(asList(e1, e2, e3, e4, e5, e6, e7, e8)); }
-    @SuppressWarnings("unchecked") public static <E> SetBuilder<E> setBuilderWith(E e1, E e2, E e3, E e4, E e5, E e6, E e7, E e8, E e9) { return setBuilderFrom(asList(e1, e2, e3, e4, e5, e6, e7, e8, e9)); }
-    @SuppressWarnings("unchecked") public static <E> SetBuilder<E> setBuilderWith(E e1, E e2, E e3, E e4, E e5, E e6, E e7, E e8, E e9, E e10) { return setBuilderFrom(asList(e1, e2, e3, e4, e5, e6, e7, e8, e9, e10)); }
-    @SuppressWarnings("unchecked") public static <E> SetBuilder<E> setBuilderWith(E e1, E e2, E e3, E e4, E e5, E e6, E e7, E e8, E e9, E e10, E e11on) { return setBuilderFrom(asList(e1, e2, e3, e4, e5, e6, e7, e8, e9, e10)).with(asList(e11on)); }
-
-    @SuppressWarnings("unchecked") public static <E> Multiset<E> multisetWith(E e) { return multisetFrom(asList(e)); }
-    @SuppressWarnings("unchecked") public static <E> Multiset<E> multisetWith(E e1, E e2) { return multisetFrom(asList(e1, e2)); }
-    @SuppressWarnings("unchecked") public static <E> Multiset<E> multisetWith(E e1, E e2, E e3) { return multisetFrom(asList(e1, e2, e3)); }
-    @SuppressWarnings("unchecked") public static <E> Multiset<E> multisetWith(E e1, E e2, E e3, E e4) { return multisetFrom(asList(e1, e2, e3, e4)); }
-    @SuppressWarnings("unchecked") public static <E> Multiset<E> multisetWith(E e1, E e2, E e3, E e4, E e5) { return multisetFrom(asList(e1, e2, e3, e4, e5)); }
-    @SuppressWarnings("unchecked") public static <E> Multiset<E> multisetWith(E e1, E e2, E e3, E e4, E e5, E e6) { return multisetFrom(asList(e1, e2, e3, e4, e5, e6)); }
-    @SuppressWarnings("unchecked") public static <E> Multiset<E> multisetWith(E e1, E e2, E e3, E e4, E e5, E e6, E e7) { return multisetFrom(asList(e1, e2, e3, e4, e5, e6, e7)); }
-    @SuppressWarnings("unchecked") public static <E> Multiset<E> multisetWith(E e1, E e2, E e3, E e4, E e5, E e6, E e7, E e8) { return multisetFrom(asList(e1, e2, e3, e4, e5, e6, e7, e8)); }
-    @SuppressWarnings("unchecked") public static <E> Multiset<E> multisetWith(E e1, E e2, E e3, E e4, E e5, E e6, E e7, E e8, E e9) { return multisetFrom(asList(e1, e2, e3, e4, e5, e6, e7, e8, e9)); }
-    @SuppressWarnings("unchecked") public static <E> Multiset<E> multisetWith(E e1, E e2, E e3, E e4, E e5, E e6, E e7, E e8, E e9, E e10) { return multisetFrom(asList(e1, e2, e3, e4, e5, e6, e7, e8, e9, e10)); }
-    @SuppressWarnings("unchecked") public static <E> Multiset<E> multisetWith(E e1, E e2, E e3, E e4, E e5, E e6, E e7, E e8, E e9, E e10, E... e11on) { return multisetBuilderFrom(asList(e1, e2, e3, e4, e5, e6, e7, e8, e9, e10)).with(asList(e11on)).build(); }
-
-    @SuppressWarnings("unchecked") public static <E> MultisetBuilder<E> multisetBuilderWith(E e) { return multisetBuilderFrom(asList(e)); }
-    @SuppressWarnings("unchecked") public static <E> MultisetBuilder<E> multisetBuilderWith(E e1, E e2) { return multisetBuilderFrom(asList(e1, e2)); }
-    @SuppressWarnings("unchecked") public static <E> MultisetBuilder<E> multisetBuilderWith(E e1, E e2, E e3) { return multisetBuilderFrom(asList(e1, e2, e3)); }
-    @SuppressWarnings("unchecked") public static <E> MultisetBuilder<E> multisetBuilderWith(E e1, E e2, E e3, E e4) { return multisetBuilderFrom(asList(e1, e2, e3, e4)); }
-    @SuppressWarnings("unchecked") public static <E> MultisetBuilder<E> multisetBuilderWith(E e1, E e2, E e3, E e4, E e5) { return multisetBuilderFrom(asList(e1, e2, e3, e4, e5)); }
-    @SuppressWarnings("unchecked") public static <E> MultisetBuilder<E> multisetBuilderWith(E e1, E e2, E e3, E e4, E e5, E e6) { return multisetBuilderFrom(asList(e1, e2, e3, e4, e5, e6)); }
-    @SuppressWarnings("unchecked") public static <E> MultisetBuilder<E> multisetBuilderWith(E e1, E e2, E e3, E e4, E e5, E e6, E e7) { return multisetBuilderFrom(asList(e1, e2, e3, e4, e5, e6, e7)); }
-    @SuppressWarnings("unchecked") public static <E> MultisetBuilder<E> multisetBuilderWith(E e1, E e2, E e3, E e4, E e5, E e6, E e7, E e8) { return multisetBuilderFrom(asList(e1, e2, e3, e4, e5, e6, e7, e8)); }
-    @SuppressWarnings("unchecked") public static <E> MultisetBuilder<E> multisetBuilderWith(E e1, E e2, E e3, E e4, E e5, E e6, E e7, E e8, E e9) { return multisetBuilderFrom(asList(e1, e2, e3, e4, e5, e6, e7, e8, e9)); }
-    @SuppressWarnings("unchecked") public static <E> MultisetBuilder<E> multisetBuilderWith(E e1, E e2, E e3, E e4, E e5, E e6, E e7, E e8, E e9, E e10) { return multisetBuilderFrom(asList(e1, e2, e3, e4, e5, e6, e7, e8, e9, e10)); }
-    @SuppressWarnings("unchecked") public static <E> MultisetBuilder<E> multisetBuilderWith(E e1, E e2, E e3, E e4, E e5, E e6, E e7, E e8, E e9, E e10, E... e11on) { return multisetBuilderFrom(asList(e1, e2, e3, e4, e5, e6, e7, e8, e9, e10)).with(asList(e11on)); }
-
-    public static <K, V> Map<K, V> mapWith(K k1, V v1) {
-        return new MapBuilder<K, V>().with(mapEntryFor(k1, v1)).build();
-    }
-    public static <K, V> Map<K, V> mapWith(K k1, V v1, K k2, V v2) {
-        return new MapBuilder<K, V>().with(mapEntryFor(k1, v1), mapEntryFor(k2, v2)).build();
-    }
-    public static <K, V> Map<K, V> mapWith(K k1, V v1, K k2, V v2, K k3, V v3) {
-        return new MapBuilder<K, V>().with(mapEntryFor(k1, v1), mapEntryFor(k2, v2), mapEntryFor(k3, v3)).build();
-    }
-    public static <K, V> Map<K, V> mapWith(K k1, V v1, K k2, V v2, K k3, V v3, K k4, V v4) {
-        return new MapBuilder<K, V>().with(mapEntryFor(k1, v1), mapEntryFor(k2, v2), mapEntryFor(k3, v3), mapEntryFor(k4, v4)).build();
-    }
-    public static <K, V> Map<K, V> mapWith(K k1, V v1, K k2, V v2, K k3, V v3, K k4, V v4, K k5, V v5) {
-        return new MapBuilder<K, V>().with(mapEntryFor(k1, v1), mapEntryFor(k2, v2), mapEntryFor(k3, v3), mapEntryFor(k4, v4), mapEntryFor(k5, v5)).build();
-    }
-    public static <K, V> Map<K, V> mapWith(K k1, V v1, K k2, V v2, K k3, V v3, K k4, V v4, K k5, V v5, K k6, V v6) {
-        return new MapBuilder<K, V>().with(mapEntryFor(k1, v1), mapEntryFor(k2, v2), mapEntryFor(k3, v3), mapEntryFor(k4, v4), mapEntryFor(k5, v5), mapEntryFor(k6, v6)).build();
-    }
-    public static <K, V> Map<K, V> mapWith(K k1, V v1, K k2, V v2, K k3, V v3, K k4, V v4, K k5, V v5, K k6, V v6, K k7, V v7) {
-        return new MapBuilder<K, V>().with(mapEntryFor(k1, v1), mapEntryFor(k2, v2), mapEntryFor(k3, v3), mapEntryFor(k4, v4), mapEntryFor(k5, v5), mapEntryFor(k6, v6), mapEntryFor(k7, v7)).build();
-    }
-    public static <K, V> Map<K, V> mapWith(K k1, V v1, K k2, V v2, K k3, V v3, K k4, V v4, K k5, V v5, K k6, V v6, K k7, V v7, K k8, V v8) {
-        return new MapBuilder<K, V>().with(mapEntryFor(k1, v1), mapEntryFor(k2, v2), mapEntryFor(k3, v3), mapEntryFor(k4, v4), mapEntryFor(k5, v5), mapEntryFor(k6, v6), mapEntryFor(k7, v7), mapEntryFor(k8, v8)).build();
-    }
-    public static <K, V> Map<K, V> mapWith(K k1, V v1, K k2, V v2, K k3, V v3, K k4, V v4, K k5, V v5, K k6, V v6, K k7, V v7, K k8, V v8, K k9, V v9) {
-        return new MapBuilder<K, V>().with(mapEntryFor(k1, v1), mapEntryFor(k2, v2), mapEntryFor(k3, v3), mapEntryFor(k4, v4), mapEntryFor(k5, v5), mapEntryFor(k6, v6), mapEntryFor(k7, v7), mapEntryFor(k8, v8), mapEntryFor(k9, v9)).build();
-    }
-    public static <K, V> Map<K, V> mapWith(K k1, V v1, K k2, V v2, K k3, V v3, K k4, V v4, K k5, V v5, K k6, V v6, K k7, V v7, K k8, V v8, K k9, V v9, K k10, V v10) {
-        return new MapBuilder<K, V>().with(mapEntryFor(k1, v1), mapEntryFor(k2, v2), mapEntryFor(k3, v3), mapEntryFor(k4, v4), mapEntryFor(k5, v5), mapEntryFor(k6, v6), mapEntryFor(k7, v7), mapEntryFor(k8, v8), mapEntryFor(k9, v9), mapEntryFor(k10, v10)).build();
-    }
->>>>>>> 6ccff80b
 
     public static <K, V> Map<K, V> mapWith(Map.Entry<K, V> e1) { return mapFromEntries(iterableWith(e1)); }
     public static <K, V> Map<K, V> mapWith(Map.Entry<K, V> e1, Map.Entry<K, V> e2) { return mapFromEntries(iterableWith(e1, e2)); }
@@ -1643,8 +1477,7 @@
     public static <K, V> Map<K, V> mapWith(Pair<K, V> e1, Pair<K, V> e2, Pair<K, V> e3, Pair<K, V> e4, Pair<K, V> e5, Pair<K, V> e6, Pair<K, V> e7, Pair<K, V> e8, Pair<K, V> e9) { return mapFromTuples(iterableWith(e1, e2, e3, e4, e5, e6, e7, e8, e9)); }
     public static <K, V> Map<K, V> mapWith(Pair<K, V> e1, Pair<K, V> e2, Pair<K, V> e3, Pair<K, V> e4, Pair<K, V> e5, Pair<K, V> e6, Pair<K, V> e7, Pair<K, V> e8, Pair<K, V> e9, Pair<K, V> e10) { return mapFromTuples(iterableWith(e1, e2, e3, e4, e5, e6, e7, e8, e9, e10)); }
     public static <K, V> Map<K, V> mapWith(Pair<K, V> e1, Pair<K, V> e2, Pair<K, V> e3, Pair<K, V> e4, Pair<K, V> e5, Pair<K, V> e6, Pair<K, V> e7, Pair<K, V> e8, Pair<K, V> e9, Pair<K, V> e10, Pair<K, V>... e11on) { return mapBuilderFromTuples(iterableWith(e1, e2, e3, e4, e5, e6, e7, e8, e9, e10)).andPairs(e11on).build(); }
-<<<<<<< HEAD
-    
+
     public static <K, V> MapBuilder<K, V> mapBuilderWith(K k1, V v1) { return new MapBuilder<K, V>().with(mapEntryFor(k1, v1)); }
     public static <K, V> MapBuilder<K, V> mapBuilderWith(K k1, V v1, K k2, V v2) { return new MapBuilder<K, V>().with(mapEntryFor(k1, v1), mapEntryFor(k2, v2)); }
     public static <K, V> MapBuilder<K, V> mapBuilderWith(K k1, V v1, K k2, V v2, K k3, V v3) { return new MapBuilder<K, V>().with(mapEntryFor(k1, v1), mapEntryFor(k2, v2), mapEntryFor(k3, v3)); }
@@ -1655,39 +1488,6 @@
     public static <K, V> MapBuilder<K, V> mapBuilderWith(K k1, V v1, K k2, V v2, K k3, V v3, K k4, V v4, K k5, V v5, K k6, V v6, K k7, V v7, K k8, V v8) { return new MapBuilder<K, V>().with(mapEntryFor(k1, v1), mapEntryFor(k2, v2), mapEntryFor(k3, v3), mapEntryFor(k4, v4), mapEntryFor(k5, v5), mapEntryFor(k6, v6), mapEntryFor(k7, v7), mapEntryFor(k8, v8)); }
     public static <K, V> MapBuilder<K, V> mapBuilderWith(K k1, V v1, K k2, V v2, K k3, V v3, K k4, V v4, K k5, V v5, K k6, V v6, K k7, V v7, K k8, V v8, K k9, V v9) { return new MapBuilder<K, V>().with(mapEntryFor(k1, v1), mapEntryFor(k2, v2), mapEntryFor(k3, v3), mapEntryFor(k4, v4), mapEntryFor(k5, v5), mapEntryFor(k6, v6), mapEntryFor(k7, v7), mapEntryFor(k8, v8), mapEntryFor(k9, v9)); }
     public static <K, V> MapBuilder<K, V> mapBuilderWith(K k1, V v1, K k2, V v2, K k3, V v3, K k4, V v4, K k5, V v5, K k6, V v6, K k7, V v7, K k8, V v8, K k9, V v9, K k10, V v10) { return new MapBuilder<K, V>().with(mapEntryFor(k1, v1), mapEntryFor(k2, v2), mapEntryFor(k3, v3), mapEntryFor(k4, v4), mapEntryFor(k5, v5), mapEntryFor(k6, v6), mapEntryFor(k7, v7), mapEntryFor(k8, v8), mapEntryFor(k9, v9), mapEntryFor(k10, v10)); }
-=======
-
-    public static <K, V> MapBuilder<K, V> mapBuilderWith(K k1, V v1) {
-        return new MapBuilder<K, V>().with(mapEntryFor(k1, v1));
-    }
-    public static <K, V> MapBuilder<K, V> mapBuilderWith(K k1, V v1, K k2, V v2) {
-        return new MapBuilder<K, V>().with(mapEntryFor(k1, v1), mapEntryFor(k2, v2));
-    }
-    public static <K, V> MapBuilder<K, V> mapBuilderWith(K k1, V v1, K k2, V v2, K k3, V v3) {
-        return new MapBuilder<K, V>().with(mapEntryFor(k1, v1), mapEntryFor(k2, v2), mapEntryFor(k3, v3));
-    }
-    public static <K, V> MapBuilder<K, V> mapBuilderWith(K k1, V v1, K k2, V v2, K k3, V v3, K k4, V v4) {
-        return new MapBuilder<K, V>().with(mapEntryFor(k1, v1), mapEntryFor(k2, v2), mapEntryFor(k3, v3), mapEntryFor(k4, v4));
-    }
-    public static <K, V> MapBuilder<K, V> mapBuilderWith(K k1, V v1, K k2, V v2, K k3, V v3, K k4, V v4, K k5, V v5) {
-        return new MapBuilder<K, V>().with(mapEntryFor(k1, v1), mapEntryFor(k2, v2), mapEntryFor(k3, v3), mapEntryFor(k4, v4), mapEntryFor(k5, v5));
-    }
-    public static <K, V> MapBuilder<K, V> mapBuilderWith(K k1, V v1, K k2, V v2, K k3, V v3, K k4, V v4, K k5, V v5, K k6, V v6) {
-        return new MapBuilder<K, V>().with(mapEntryFor(k1, v1), mapEntryFor(k2, v2), mapEntryFor(k3, v3), mapEntryFor(k4, v4), mapEntryFor(k5, v5), mapEntryFor(k6, v6));
-    }
-    public static <K, V> MapBuilder<K, V> mapBuilderWith(K k1, V v1, K k2, V v2, K k3, V v3, K k4, V v4, K k5, V v5, K k6, V v6, K k7, V v7) {
-        return new MapBuilder<K, V>().with(mapEntryFor(k1, v1), mapEntryFor(k2, v2), mapEntryFor(k3, v3), mapEntryFor(k4, v4), mapEntryFor(k5, v5), mapEntryFor(k6, v6), mapEntryFor(k7, v7));
-    }
-    public static <K, V> MapBuilder<K, V> mapBuilderWith(K k1, V v1, K k2, V v2, K k3, V v3, K k4, V v4, K k5, V v5, K k6, V v6, K k7, V v7, K k8, V v8) {
-        return new MapBuilder<K, V>().with(mapEntryFor(k1, v1), mapEntryFor(k2, v2), mapEntryFor(k3, v3), mapEntryFor(k4, v4), mapEntryFor(k5, v5), mapEntryFor(k6, v6), mapEntryFor(k7, v7), mapEntryFor(k8, v8));
-    }
-    public static <K, V> MapBuilder<K, V> mapBuilderWith(K k1, V v1, K k2, V v2, K k3, V v3, K k4, V v4, K k5, V v5, K k6, V v6, K k7, V v7, K k8, V v8, K k9, V v9) {
-        return new MapBuilder<K, V>().with(mapEntryFor(k1, v1), mapEntryFor(k2, v2), mapEntryFor(k3, v3), mapEntryFor(k4, v4), mapEntryFor(k5, v5), mapEntryFor(k6, v6), mapEntryFor(k7, v7), mapEntryFor(k8, v8), mapEntryFor(k9, v9));
-    }
-    public static <K, V> MapBuilder<K, V> mapBuilderWith(K k1, V v1, K k2, V v2, K k3, V v3, K k4, V v4, K k5, V v5, K k6, V v6, K k7, V v7, K k8, V v8, K k9, V v9, K k10, V v10) {
-        return new MapBuilder<K, V>().with(mapEntryFor(k1, v1), mapEntryFor(k2, v2), mapEntryFor(k3, v3), mapEntryFor(k4, v4), mapEntryFor(k5, v5), mapEntryFor(k6, v6), mapEntryFor(k7, v7), mapEntryFor(k8, v8), mapEntryFor(k9, v9), mapEntryFor(k10, v10));
-    }
->>>>>>> 6ccff80b
 
     public static <K, V> MapBuilder<K, V> mapBuilderWith(Map.Entry<K, V> e1) { return mapBuilderFromEntries(iterableWith(e1)); }
     public static <K, V> MapBuilder<K, V> mapBuilderWith(Map.Entry<K, V> e1, Map.Entry<K, V> e2) { return mapBuilderFromEntries(iterableWith(e1, e2)); }
